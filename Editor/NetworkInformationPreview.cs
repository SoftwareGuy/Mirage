using System.Collections.Generic;
using UnityEditor;
using UnityEngine;
using UnityObject = UnityEngine.Object;

namespace Mirror
{
    [CustomPreview(typeof(GameObject))]
    class NetworkInformationPreview : ObjectPreview
    {
        struct NetworkIdentityInfo
        {
            public GUIContent Name;
            public GUIContent Value;
        }

        struct NetworkBehaviourInfo
        {
            // This is here just so we can check if it's enabled/disabled
            public NetworkBehaviour Behaviour;
            public GUIContent Name;
        }

        class Styles
        {
            public GUIStyle LabelStyle = new GUIStyle(EditorStyles.label);
            public GUIStyle ComponentName = new GUIStyle(EditorStyles.boldLabel);
            public GUIStyle DisabledName = new GUIStyle(EditorStyles.miniLabel);

            public Styles()
            {
                var fontColor = new Color(0.7f, 0.7f, 0.7f);
                LabelStyle.padding.right += 20;
                LabelStyle.normal.textColor = fontColor;
                LabelStyle.active.textColor = fontColor;
                LabelStyle.focused.textColor = fontColor;
                LabelStyle.hover.textColor = fontColor;
                LabelStyle.onNormal.textColor = fontColor;
                LabelStyle.onActive.textColor = fontColor;
                LabelStyle.onFocused.textColor = fontColor;
                LabelStyle.onHover.textColor = fontColor;

                ComponentName.normal.textColor = fontColor;
                ComponentName.active.textColor = fontColor;
                ComponentName.focused.textColor = fontColor;
                ComponentName.hover.textColor = fontColor;
                ComponentName.onNormal.textColor = fontColor;
                ComponentName.onActive.textColor = fontColor;
                ComponentName.onFocused.textColor = fontColor;
                ComponentName.onHover.textColor = fontColor;

                DisabledName.normal.textColor = fontColor;
                DisabledName.active.textColor = fontColor;
                DisabledName.focused.textColor = fontColor;
                DisabledName.hover.textColor = fontColor;
                DisabledName.onNormal.textColor = fontColor;
                DisabledName.onActive.textColor = fontColor;
                DisabledName.onFocused.textColor = fontColor;
                DisabledName.onHover.textColor = fontColor;
            }
        }

        GUIContent title;
        Styles styles = new Styles();

        public override void Initialize(UnityObject[] targets)
        {
            base.Initialize(targets);
        }

        public override GUIContent GetPreviewTitle()
        {
            if (title == null)
            {
                title = new GUIContent("Network Information");
            }
            return title;
        }

        public override bool HasPreviewGUI()
        {
            return target != null && target is GameObject gameObject && gameObject.GetComponent<NetworkIdentity>() != null;
        }

        public override void OnPreviewGUI(Rect r, GUIStyle background)
        {
            if (Event.current.type != EventType.Repaint)
                return;

            if (target == null)
                return;

            GameObject targetGameObject = target as GameObject;

            if (targetGameObject == null)
                return;

            NetworkIdentity identity = targetGameObject.GetComponent<NetworkIdentity>();

            if (identity == null)
                return;

            if (styles == null)
                styles = new Styles();

            // padding
            var previewPadding = new RectOffset(-5, -5, -5, -5);
            Rect paddedr = previewPadding.Add(r);

            //Centering
            float initialX = paddedr.x + 10;
            float Y = paddedr.y + 10;

            Y = DrawNetworkIdentityInfo(identity, initialX, Y);

            Y = DrawNetworkBehaviors(identity, initialX, Y);

            Y = DrawObservers(identity, initialX, Y);

            _ = DrawOwner(identity, initialX, Y);

        }

        private float DrawNetworkIdentityInfo(NetworkIdentity identity, float initialX, float Y)
        {
            IEnumerable<NetworkIdentityInfo> infos = GetNetworkIdentityInfo(identity);
            // Get required label size for the names of the information values we're going to show
            // There are two columns, one with label for the name of the info and the next for the value
            var maxNameLabelSize = new Vector2(140, 16);
            Vector2 maxValueLabelSize = GetMaxNameLabelSize(infos);

            var labelRect = new Rect(initialX, Y, maxNameLabelSize.x, maxNameLabelSize.y);
            var idLabelRect = new Rect(maxNameLabelSize.x, Y, maxValueLabelSize.x, maxValueLabelSize.y);

            foreach (NetworkIdentityInfo info in infos)
            {
                GUI.Label(labelRect, info.Name, styles.LabelStyle);
                GUI.Label(idLabelRect, info.Value, styles.ComponentName);
                labelRect.y += labelRect.height;
                labelRect.x = initialX;
                idLabelRect.y += idLabelRect.height;
            }

            return labelRect.y;
        }

        private float DrawNetworkBehaviors(NetworkIdentity identity, float initialX, float Y)
        {
            IEnumerable<NetworkBehaviourInfo> behavioursInfo = GetNetworkBehaviorInfo(identity);

            // Show behaviours list in a different way than the name/value pairs above

            Vector2 maxBehaviourLabelSize = GetMaxBehaviourLabelSize(behavioursInfo);
            var behaviourRect = new Rect(initialX, Y + 10, maxBehaviourLabelSize.x, maxBehaviourLabelSize.y);

            GUI.Label(behaviourRect, new GUIContent("Network Behaviours"), styles.LabelStyle);
            // indent names
            behaviourRect.x += 20;
            behaviourRect.y += behaviourRect.height;

            foreach (NetworkBehaviourInfo info in behavioursInfo)
            {
                if (info.Behaviour == null)
                {

                    // could be the case in the editor after existing play mode.
                    continue;
                }

                GUI.Label(behaviourRect, info.Name, info.Behaviour.enabled ? styles.ComponentName : styles.DisabledName);
                behaviourRect.y += behaviourRect.height;
                Y = behaviourRect.y;
            }

            return Y;
        }

        private float DrawObservers(NetworkIdentity identity, float initialX, float Y)
        {
            if (identity.observers != null && identity.observers.Count > 0)
            {
                var observerRect = new Rect(initialX, Y + 10, 200, 20);

                GUI.Label(observerRect, new GUIContent("Network observers"), styles.LabelStyle);
                // indent names
                observerRect.x += 20;
                observerRect.y += observerRect.height;

                foreach (NetworkConnection conn in identity.observers)
                {

                    GUI.Label(observerRect, conn.address + ":" + conn, styles.ComponentName);
                    observerRect.y += observerRect.height;
                    Y = observerRect.y;
                }
            }

            return Y;
        }

        private float DrawOwner(NetworkIdentity identity, float initialX, float Y)
        {
            if (identity.connectionToClient != null)
            {
                var ownerRect = new Rect(initialX, Y + 10, 400, 20);
                GUI.Label(ownerRect, new GUIContent("Client Authority: " + identity.connectionToClient), styles.LabelStyle);
                Y += ownerRect.height;
            }
            return Y;
        }

        // Get the maximum size used by the value of information items
        Vector2 GetMaxNameLabelSize(IEnumerable<NetworkIdentityInfo> infos)
        {
            Vector2 maxLabelSize = Vector2.zero;
            foreach (NetworkIdentityInfo info in infos)
            {
                Vector2 labelSize = styles.LabelStyle.CalcSize(info.Value);
                if (maxLabelSize.x < labelSize.x)
                {
                    maxLabelSize.x = labelSize.x;
                }
                if (maxLabelSize.y < labelSize.y)
                {
                    maxLabelSize.y = labelSize.y;
                }
            }
            return maxLabelSize;
        }

        Vector2 GetMaxBehaviourLabelSize(IEnumerable<NetworkBehaviourInfo> behavioursInfo)
        {
            Vector2 maxLabelSize = Vector2.zero;
            foreach (NetworkBehaviourInfo behaviour in behavioursInfo)
            {
                Vector2 labelSize = styles.LabelStyle.CalcSize(behaviour.Name);
                if (maxLabelSize.x < labelSize.x)
                {
                    maxLabelSize.x = labelSize.x;
                }
                if (maxLabelSize.y < labelSize.y)
                {
                    maxLabelSize.y = labelSize.y;
                }
            }
            return maxLabelSize;
        }

        IEnumerable<NetworkIdentityInfo> GetNetworkIdentityInfo(NetworkIdentity identity)
        {
            List<NetworkIdentityInfo> infos = new List<NetworkIdentityInfo>()
            {
                GetAssetId(identity),
                GetString("Scene ID", identity.sceneId.ToString("X"))
            };

            if (Application.isPlaying)
            {
                infos.Add(GetString("Network ID", identity.netId.ToString()));
                infos.Add(GetBoolean("Is Client", identity.isClient));
                infos.Add(GetBoolean("Is Server", identity.isServer));
                infos.Add(GetBoolean("Has Authority", identity.hasAuthority));
                infos.Add(GetBoolean("Is Local Player", identity.isLocalPlayer));
            }
            return infos;
        }

        IEnumerable<NetworkBehaviourInfo> GetNetworkBehaviorInfo(NetworkIdentity identity)
        {
            List<NetworkBehaviourInfo> behaviourInfos = new List<NetworkBehaviourInfo>();

            NetworkBehaviour[] behaviours = identity.GetComponents<NetworkBehaviour>();
            if (behaviours.Length > 0)
            {
                foreach (NetworkBehaviour behaviour in behaviours)
                {
                    behaviourInfos.Add(new NetworkBehaviourInfo
                    {
<<<<<<< HEAD
                        Name = new GUIContent(behaviour.GetType().FullName),
                        Behaviour = behaviour
                    };
=======
                        name = new GUIContent(behaviour.GetType().FullName),
                        behaviour = behaviour
                    });
>>>>>>> ac1eabaf
                }
            }
            return behaviourInfos;
        }

        NetworkIdentityInfo GetAssetId(NetworkIdentity identity)
        {
            string assetId = identity.assetId.ToString();
            if (string.IsNullOrEmpty(assetId))
            {
                assetId = "<object has no prefab>";
            }
            return GetString("Asset ID", assetId);
        }

        static NetworkIdentityInfo GetString(string name, string value)
        {
            return new NetworkIdentityInfo
            {
                Name = new GUIContent(name),
                Value = new GUIContent(value)
            };
        }

        static NetworkIdentityInfo GetBoolean(string name, bool value)
        {
            return new NetworkIdentityInfo
            {
                Name = new GUIContent(name),
                Value = new GUIContent(value ? "Yes" : "No")
            };
        }
    }
}<|MERGE_RESOLUTION|>--- conflicted
+++ resolved
@@ -276,15 +276,9 @@
                 {
                     behaviourInfos.Add(new NetworkBehaviourInfo
                     {
-<<<<<<< HEAD
                         Name = new GUIContent(behaviour.GetType().FullName),
                         Behaviour = behaviour
-                    };
-=======
-                        name = new GUIContent(behaviour.GetType().FullName),
-                        behaviour = behaviour
                     });
->>>>>>> ac1eabaf
                 }
             }
             return behaviourInfos;
