--- conflicted
+++ resolved
@@ -26,7 +26,7 @@
     [DisallowMultipleComponent]
     public class NetworkClient : MonoBehaviour
     {
-<<<<<<< HEAD
+        static readonly ILogger logger = LogFactory.GetLogger(typeof(NetworkClient));
 
         [Header("Authentication")]
         [Tooltip("Authentication component attached to this object")]
@@ -41,14 +41,6 @@
         public NetworkConnectionEvent Connected = new NetworkConnectionEvent();
         public NetworkConnectionEvent Authenticated = new NetworkConnectionEvent();
         public UnityEvent Disconnected = new UnityEvent();
-=======
-        static readonly ILogger logger = LogFactory.GetLogger(typeof(NetworkClient));
-
-        /// <summary>
-        /// The registered network message handlers.
-        /// </summary>
-        static readonly Dictionary<int, NetworkMessageDelegate> handlers = new Dictionary<int, NetworkMessageDelegate>();
->>>>>>> ab052574
 
         /// <summary>
         /// The NetworkConnection object this client is using.
@@ -93,14 +85,7 @@
         /// <para>This is read-only. To change the ready state of a client, use ClientScene.Ready(). The server is able to set the ready state of clients using NetworkServer.SetClientReady(), NetworkServer.SetClientNotReady() and NetworkServer.SetAllClientsNotReady().</para>
         /// <para>This is done when changing scenes so that clients don't receive state update messages during scene loading.</para>
         /// </summary>
-<<<<<<< HEAD
         public bool ready { get; internal set; }
-=======
-        /// <param name="address"></param>
-        public static void Connect(string address)
-        {
-            if (logger.LogEnabled()) logger.Log("Client Connect: " + address);
->>>>>>> ab052574
 
         /// <summary>
         /// This is a dictionary of the prefabs that are registered on the client with ClientScene.RegisterPrefab().
@@ -178,9 +163,8 @@
 
         internal void ConnectHost(NetworkServer server)
         {
-<<<<<<< HEAD
-
-            if (LogFilter.Debug) Debug.Log("Client Connect Host to Server");
+
+            logger.Log("Client Connect Host to Server");
             connectState = ConnectState.Connected;
 
             InitializeAuthEvents();
@@ -194,9 +178,6 @@
             RegisterHostHandlers(Connection);
             _ = OnConnected();
         }
-=======
-            logger.Log("Client Connect Host to Server");
->>>>>>> ab052574
 
         void InitializeAuthEvents()
         {
@@ -238,7 +219,7 @@
             }
             catch (Exception ex)
             {
-                Debug.LogException(ex);
+                logger.LogException(ex);
             }
             finally
             {
@@ -326,8 +307,7 @@
         /// </summary>
         void Cleanup()
         {
-<<<<<<< HEAD
-            if (LogFilter.Debug) Debug.Log("Shutting down client.");
+            logger.Log("Shutting down client.");
 
             ClearSpawners();
             DestroyAllClientObjects();
@@ -348,9 +328,6 @@
                 Connected.RemoveListener(OnAuthenticated);
             }
 
-=======
-            logger.LogException(exception);
->>>>>>> ab052574
         }
 
         static bool ConsiderForSpawning(NetworkIdentity identity)
@@ -368,7 +345,7 @@
         /// <returns>True if succcessful</returns>
         public bool RemovePlayer()
         {
-            if (LogFilter.Debug) Debug.Log("ClientScene.RemovePlayer() called with connection [" + Connection + "]");
+            if (logger.LogEnabled()) logger.Log("ClientScene.RemovePlayer() called with connection [" + Connection + "]");
 
             if (Connection == null)
                 throw new InvalidOperationException("RemovePlayer() failed. NetworkClient is not connected");
@@ -397,12 +374,11 @@
             {
                 throw new InvalidOperationException("A connection has already been set as ready. There can only be one.");
             }
-<<<<<<< HEAD
 
             if (conn == null)
                 throw new InvalidOperationException("Ready() called with invalid connection object: conn=null");
 
-            if (LogFilter.Debug) Debug.Log("ClientScene.Ready() called with connection [" + conn + "]");
+            if (logger.LogEnabled()) logger.Log("ClientScene.Ready() called with connection [" + conn + "]");
 
             
             // Set these before sending the ReadyMessage, otherwise host client
@@ -413,28 +389,19 @@
 
             // Tell server we're ready to have a player object spawned
             conn.Send(new ReadyMessage());
-=======
-            else logger.LogError("Skipped Data message handling because connection is null.");
->>>>>>> ab052574
         }
 
         // this is called from message handler for Owner message
         internal void InternalAddPlayer(NetworkIdentity identity)
         {
-            if (LogFilter.Debug) Debug.LogWarning("ClientScene.InternalAddPlayer");
-
             if (Connection != null)
             {
                 Connection.Identity = identity;
             }
             else
             {
-                Debug.LogWarning("No ready connection found for setting player controller during InternalAddPlayer");
-            }
-<<<<<<< HEAD
-=======
-            else logger.LogError("Skipped Connect message handling because connection is null.");
->>>>>>> ab052574
+                logger.LogWarning("No ready connection found for setting player controller during InternalAddPlayer");
+            }
         }
 
         /// <summary>
@@ -461,7 +428,7 @@
                 spawnableObjects.Remove(sceneId);
                 return identity;
             }
-            Debug.LogWarning("Could not find scene object with sceneid:" + sceneId.ToString("X"));
+            logger.LogWarning("Could not find scene object with sceneid:" + sceneId.ToString("X"));
             return null;
         }
 
@@ -506,27 +473,15 @@
             NetworkIdentity identity = prefab.GetComponent<NetworkIdentity>();
             if (identity)
             {
-<<<<<<< HEAD
                 identity.AssetId = newAssetId;
 
-                if (LogFilter.Debug) Debug.Log("Registering prefab '" + prefab.name + "' as asset:" + identity.AssetId);
+                if (logger.LogEnabled()) logger.Log("Registering prefab '" + prefab.name + "' as asset:" + identity.AssetId);
                 prefabs[identity.AssetId] = prefab;
             }
             else
             {
-                Debug.LogError("Could not register '" + prefab.name + "' since it contains no NetworkIdentity component");
-            }
-=======
-                if (connectState != ConnectState.Connected)
-                {
-                    logger.LogError("NetworkClient Send when not connected to a server");
-                    return false;
-                }
-                return connection.Send(message, channelId);
-            }
-            logger.LogError("NetworkClient Send with no connection");
-            return false;
->>>>>>> ab052574
+                logger.LogError("Could not register '" + prefab.name + "' since it contains no NetworkIdentity component");
+            }
         }
 
         /// <summary>
@@ -541,19 +496,19 @@
             NetworkIdentity identity = prefab.GetComponent<NetworkIdentity>();
             if (identity)
             {
-                if (LogFilter.Debug) Debug.Log("Registering prefab '" + prefab.name + "' as asset:" + identity.AssetId);
+                if (logger.LogEnabled()) logger.Log("Registering prefab '" + prefab.name + "' as asset:" + identity.AssetId);
                 prefabs[identity.AssetId] = prefab;
 
                 NetworkIdentity[] identities = prefab.GetComponentsInChildren<NetworkIdentity>();
                 if (identities.Length > 1)
                 {
-                    Debug.LogWarning("The prefab '" + prefab.name +
+                    logger.LogWarning("The prefab '" + prefab.name +
                                      "' has multiple NetworkIdentity components. There can only be one NetworkIdentity on a prefab, and it must be on the root object.");
                 }
             }
             else
             {
-                Debug.LogError("Could not register '" + prefab.name + "' since it contains no NetworkIdentity component");
+                logger.LogError("Could not register '" + prefab.name + "' since it contains no NetworkIdentity component");
             }
         }
 
@@ -585,23 +540,23 @@
             NetworkIdentity identity = prefab.GetComponent<NetworkIdentity>();
             if (identity == null)
             {
-                Debug.LogError("Could not register '" + prefab.name + "' since it contains no NetworkIdentity component");
+                logger.LogError("Could not register '" + prefab.name + "' since it contains no NetworkIdentity component");
                 return;
             }
 
             if (spawnHandler == null || unspawnHandler == null)
             {
-                Debug.LogError("RegisterPrefab custom spawn function null for " + identity.AssetId);
+                logger.LogError("RegisterPrefab custom spawn function null for " + identity.AssetId);
                 return;
             }
 
             if (identity.AssetId == Guid.Empty)
             {
-                Debug.LogError("RegisterPrefab game object " + prefab.name + " has no prefab. Use RegisterSpawnHandler() instead?");
+                logger.LogError("RegisterPrefab game object " + prefab.name + " has no prefab. Use RegisterSpawnHandler() instead?");
                 return;
             }
 
-            if (LogFilter.Debug) Debug.Log("Registering custom prefab '" + prefab.name + "' as asset:" + identity.AssetId + " " + spawnHandler.GetMethodName() + "/" + unspawnHandler.GetMethodName());
+            if (logger.LogEnabled()) logger.Log("Registering custom prefab '" + prefab.name + "' as asset:" + identity.AssetId + " " + spawnHandler.GetMethodName() + "/" + unspawnHandler.GetMethodName());
 
             spawnHandlers[identity.AssetId] = spawnHandler;
             unspawnHandlers[identity.AssetId] = unspawnHandler;
@@ -616,12 +571,8 @@
             NetworkIdentity identity = prefab.GetComponent<NetworkIdentity>();
             if (identity == null)
             {
-<<<<<<< HEAD
-                Debug.LogError("Could not unregister '" + prefab.name + "' since it contains no NetworkIdentity component");
+                logger.LogError("Could not unregister '" + prefab.name + "' since it contains no NetworkIdentity component");
                 return;
-=======
-                if (logger.LogEnabled()) logger.Log("NetworkClient.RegisterHandler replacing " + handler + " - " + msgType);
->>>>>>> ab052574
             }
             spawnHandlers.Remove(identity.AssetId);
             unspawnHandlers.Remove(identity.AssetId);
@@ -654,11 +605,11 @@
         {
             if (spawnHandler == null || unspawnHandler == null)
             {
-                Debug.LogError("RegisterSpawnHandler custom spawn function null for " + assetId);
+                logger.LogError("RegisterSpawnHandler custom spawn function null for " + assetId);
                 return;
             }
 
-            if (LogFilter.Debug) Debug.Log("RegisterSpawnHandler asset '" + assetId + "' " + spawnHandler.GetMethodName() + "/" + unspawnHandler.GetMethodName());
+            if (logger.LogEnabled()) logger.Log("RegisterSpawnHandler asset '" + assetId + "' " + spawnHandler.GetMethodName() + "/" + unspawnHandler.GetMethodName());
 
             spawnHandlers[assetId] = spawnHandler;
             unspawnHandlers[assetId] = unspawnHandler;
@@ -670,7 +621,6 @@
         /// <param name="assetId">The assetId for the handler to be removed for.</param>
         public void UnregisterSpawnHandler(Guid assetId)
         {
-<<<<<<< HEAD
             spawnHandlers.Remove(assetId);
             unspawnHandlers.Remove(assetId);
         }
@@ -773,10 +723,10 @@
         {
             if (msg.assetId == Guid.Empty && msg.sceneId == 0)
             {
-                Debug.LogError("OnObjSpawn netId: " + msg.netId + " has invalid asset Id");
+                logger.LogError("OnObjSpawn netId: " + msg.netId + " has invalid asset Id");
                 return;
             }
-            if (LogFilter.Debug) Debug.Log($"Client spawn handler instantiating netId={msg.netId} assetID={msg.assetId} sceneId={msg.sceneId} pos={msg.position}");
+            if (logger.LogEnabled()) logger.Log($"Client spawn handler instantiating netId={msg.netId} assetID={msg.assetId} sceneId={msg.sceneId} pos={msg.position}");
 
             // was the object already spawned?
             NetworkIdentity identity = GetExistingObject(msg.netId);
@@ -788,7 +738,7 @@
 
             if (identity == null)
             {
-                Debug.LogError($"Could not spawn assetId={msg.assetId} scene={msg.sceneId} netId={msg.netId}");
+                logger.LogError($"Could not spawn assetId={msg.assetId} scene={msg.sceneId} netId={msg.netId}");
                 return;
             }
 
@@ -806,9 +756,9 @@
             if (GetPrefab(msg.assetId, out GameObject prefab))
             {
                 GameObject obj = Object.Instantiate(prefab, msg.position, msg.rotation);
-                if (LogFilter.Debug)
+                if (logger.LogEnabled())
                 {
-                    Debug.Log("Client spawn handler instantiating [netId:" + msg.netId + " asset ID:" + msg.assetId + " pos:" + msg.position + " rotation: " + msg.rotation + "]");
+                    logger.Log("Client spawn handler instantiating [netId:" + msg.netId + " asset ID:" + msg.assetId + " pos:" + msg.position + " rotation: " + msg.rotation + "]");
                 }
 
                 return obj.GetComponent<NetworkIdentity>();
@@ -818,12 +768,12 @@
                 GameObject obj = handler(msg);
                 if (obj == null)
                 {
-                    Debug.LogWarning("Client spawn handler for " + msg.assetId + " returned null");
+                    logger.LogWarning("Client spawn handler for " + msg.assetId + " returned null");
                     return null;
                 }
                 return obj.GetComponent<NetworkIdentity>();
             }
-            Debug.LogError("Failed to spawn server object, did you forget to add it to the NetworkManager? assetId=" + msg.assetId + " netId=" + msg.netId);
+            logger.LogError("Failed to spawn server object, did you forget to add it to the NetworkManager? assetId=" + msg.assetId + " netId=" + msg.netId);
             return null;
         }
 
@@ -832,23 +782,23 @@
             NetworkIdentity spawnedId = SpawnSceneObject(msg.sceneId);
             if (spawnedId == null)
             {
-                Debug.LogError("Spawn scene object not found for " + msg.sceneId.ToString("X") + " SpawnableObjects.Count=" + spawnableObjects.Count);
+                logger.LogError("Spawn scene object not found for " + msg.sceneId.ToString("X") + " SpawnableObjects.Count=" + spawnableObjects.Count);
 
                 // dump the whole spawnable objects dict for easier debugging
-                if (LogFilter.Debug)
+                if (logger.LogEnabled())
                 {
                     foreach (KeyValuePair<ulong, NetworkIdentity> kvp in spawnableObjects)
-                        Debug.Log("Spawnable: SceneId=" + kvp.Key + " name=" + kvp.Value.name);
+                        logger.Log("Spawnable: SceneId=" + kvp.Key + " name=" + kvp.Value.name);
                 }
             }
 
-            if (LogFilter.Debug) Debug.Log("Client spawn for [netId:" + msg.netId + "] [sceneId:" + msg.sceneId + "] obj:" + spawnedId);
+            if (logger.LogEnabled()) logger.Log("Client spawn for [netId:" + msg.netId + "] [sceneId:" + msg.sceneId + "] obj:" + spawnedId);
             return spawnedId;
         }
 
         internal void OnObjectSpawnStarted(ObjectSpawnStartedMessage _)
         {
-            if (LogFilter.Debug) Debug.Log("SpawnStarted");
+            logger.Log("SpawnStarted");
 
             PrepareToSpawnSceneObjects();
             isSpawnFinished = false;
@@ -856,7 +806,7 @@
 
         internal void OnObjectSpawnFinished(ObjectSpawnFinishedMessage _)
         {
-            if (LogFilter.Debug) Debug.Log("SpawnFinished");
+            logger.Log("SpawnFinished");
 
             // paul: Initialize the objects in the same order as they were initialized
             // in the server.   This is important if spawned objects
@@ -882,7 +832,7 @@
 
         void DestroyObject(uint netId)
         {
-            if (LogFilter.Debug) Debug.Log("ClientScene.OnObjDestroy netId:" + netId);
+            if (logger.LogEnabled()) logger.Log("ClientScene.OnObjDestroy netId:" + netId);
 
             if (Spawned.TryGetValue(netId, out NetworkIdentity localObject) && localObject != null)
             {
@@ -891,20 +841,20 @@
             }
             else
             {
-                if (LogFilter.Debug) Debug.LogWarning("Did not find target for destroy message for " + netId);
+                logger.LogWarning("Did not find target for destroy message for " + netId);
             }
         }
 
         internal void OnHostClientObjectDestroy(ObjectDestroyMessage msg)
         {
-            if (LogFilter.Debug) Debug.Log("ClientScene.OnLocalObjectObjDestroy netId:" + msg.netId);
+            if (logger.LogEnabled()) logger.Log("ClientScene.OnLocalObjectObjDestroy netId:" + msg.netId);
 
             Spawned.Remove(msg.netId);
         }
 
         internal void OnHostClientObjectHide(ObjectHideMessage msg)
         {
-            if (LogFilter.Debug) Debug.Log("ClientScene::OnLocalObjectObjHide netId:" + msg.netId);
+            if (logger.LogEnabled()) logger.Log("ClientScene::OnLocalObjectObjHide netId:" + msg.netId);
 
             if (Spawned.TryGetValue(msg.netId, out NetworkIdentity localObject) && localObject != null)
             {
@@ -929,7 +879,7 @@
 
         internal void OnUpdateVarsMessage(UpdateVarsMessage msg)
         {
-            if (LogFilter.Debug) Debug.Log("ClientScene.OnUpdateVarsMessage " + msg.netId);
+            if (logger.LogEnabled()) logger.Log("ClientScene.OnUpdateVarsMessage " + msg.netId);
 
             if (Spawned.TryGetValue(msg.netId, out NetworkIdentity localObject) && localObject != null)
             {
@@ -938,13 +888,13 @@
             }
             else
             {
-                Debug.LogWarning("Did not find target for sync message for " + msg.netId + " . Note: this can be completely normal because UDP messages may arrive out of order, so this message might have arrived after a Destroy message.");
+                logger.LogWarning("Did not find target for sync message for " + msg.netId + " . Note: this can be completely normal because UDP messages may arrive out of order, so this message might have arrived after a Destroy message.");
             }
         }
 
         internal void OnRpcMessage(RpcMessage msg)
         {
-            if (LogFilter.Debug) Debug.Log("ClientScene.OnRPCMessage hash:" + msg.functionHash + " netId:" + msg.netId);
+            if (logger.LogEnabled()) logger.Log("ClientScene.OnRPCMessage hash:" + msg.functionHash + " netId:" + msg.netId);
 
             if (Spawned.TryGetValue(msg.netId, out NetworkIdentity identity))
             {
@@ -955,7 +905,7 @@
 
         internal void OnSyncEventMessage(SyncEventMessage msg)
         {
-            if (LogFilter.Debug) Debug.Log("ClientScene.OnSyncEventMessage " + msg.netId);
+            if (logger.LogEnabled()) logger.Log("ClientScene.OnSyncEventMessage " + msg.netId);
 
             if (Spawned.TryGetValue(msg.netId, out NetworkIdentity identity))
             {
@@ -964,7 +914,7 @@
             }
             else
             {
-                Debug.LogWarning("Did not find target for SyncEvent message for " + msg.netId);
+                logger.LogWarning("Did not find target for SyncEvent message for " + msg.netId);
             }
         }
 
@@ -976,19 +926,8 @@
                 identity.ConnectionToServer = Connection;
                 identity.StartLocalPlayer();
 
-                if (LogFilter.Debug) Debug.Log("ClientScene.OnOwnerMessage - player=" + identity.name);
-            }
-=======
-            logger.Log("Shutting down client.");
-            ClientScene.Shutdown();
-            connectState = ConnectState.None;
-            handlers.Clear();
-            // disconnect the client connection.
-            // we do NOT call Transport.Shutdown, because someone only called
-            // NetworkClient.Shutdown. we can't assume that the server is
-            // supposed to be shut down too!
-            Transport.activeTransport.ClientDisconnect();
->>>>>>> ab052574
+                if (logger.LogEnabled()) logger.Log("ClientScene.OnOwnerMessage - player=" + identity.name);
+            }
         }
     }
 }