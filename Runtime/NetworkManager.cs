--- conflicted
+++ resolved
@@ -315,18 +315,12 @@
                 }
             }
         }
-<<<<<<< HEAD
-        
+
         /// <summary>
         /// This starts a new network client.
         /// It uses the networkAddress and networkPort properties as the address to connect to.
         /// </summary>
-        /// <returns>The client object created.</returns>
-        public NetworkClient StartClient()
-=======
-
         public void StartClient()
->>>>>>> 07ffd3db
         {
             InitializeSingleton();
 
@@ -349,15 +343,10 @@
             OnStartClient();
         }
 
-<<<<<<< HEAD
         /// <summary>
         /// This starts a network "host" - a server and client in the same application.
         /// </summary>
-        /// <returns>The client object created - this is a "local client".</returns>
-        public virtual NetworkClient StartHost()
-=======
         public virtual void StartHost()
->>>>>>> 07ffd3db
         {
             OnStartHost();
             if (StartServer())
@@ -565,25 +554,19 @@
             startPositions.Remove(start);
         }
 
-<<<<<<< HEAD
         /// <summary>
         /// This checks if the NetworkManager has a client and that it is connected to the server.
         /// </summary>
         /// <returns>True if the NetworkManagers client is connected to a server.</returns>
-=======
         [EditorBrowsable(EditorBrowsableState.Never), Obsolete("Use NetworkClient.isConnected instead")]
->>>>>>> 07ffd3db
         public bool IsClientConnected()
         {
             return NetworkClient.isConnected;
         }
-<<<<<<< HEAD
 
         /// <summary>
         /// Shuts down the NetworkManager completely and destroys the singleton.
         /// </summary>
-=======
->>>>>>> 07ffd3db
         // this is the only way to clear the singleton, so another instance can be created.
         public static void Shutdown()
         {
@@ -864,11 +847,7 @@
         public virtual void OnStartHost() {}
         /// <summary>Called when the server is started - including when a host is started.</summary>
         public virtual void OnStartServer() {}
-<<<<<<< HEAD
         /// <summary>Called when the client is started.</summary>
-        public virtual void OnStartClient(NetworkClient client) {}
-        /// <summary>Called when the server is stopped - including when a host is stopped.</summary>
-=======
         [EditorBrowsable(EditorBrowsableState.Never), Obsolete("Use OnStartClient() instead of OnStartClient(NetworkClient client). All NetworkClient functions are static now, so you can use NetworkClient.Send(message) instead of client.Send(message) directly now.")]
         public virtual void OnStartClient(NetworkClient client) {}
         public virtual void OnStartClient()
@@ -878,7 +857,7 @@
 #pragma warning restore CS0618 // Type or member is obsolete
         }
 
->>>>>>> 07ffd3db
+        /// <summary>Called when the server is stopped - including when a host is stopped.</summary>
         public virtual void OnStopServer() {}
         /// <summary>Called when the client is stopped.</summary>
         public virtual void OnStopClient() {}
