--- conflicted
+++ resolved
@@ -248,12 +248,7 @@
 
         public virtual bool TransportSend(int channelId, byte[] bytes)
         {
-<<<<<<< HEAD
-            if (NetworkManager.singleton.transport.ClientConnected())
-=======
-            error = 0;
             if (Transport.activeTransport.ClientConnected())
->>>>>>> d57ad1bb
             {
                 return Transport.activeTransport.ClientSend(channelId, bytes);
             }
