--- conflicted
+++ resolved
@@ -347,11 +347,6 @@
         }
 
         public static Guid ReadGuid(this NetworkReader reader) => new Guid(reader.ReadBytes(16));
-<<<<<<< HEAD
-
-        public static Transform ReadTransform(this NetworkReader reader) => reader.ReadNetworkIdentity()?.transform;
-        public static GameObject ReadGameObject(this NetworkReader reader) => reader.ReadNetworkIdentity()?.gameObject;
-=======
         public static Transform ReadTransform(this NetworkReader reader)
         {
             // Dont use null propagation here as it could lead to MissingReferenceException
@@ -365,7 +360,6 @@
             NetworkIdentity networkIdentity = reader.ReadNetworkIdentity();
             return networkIdentity != null ? networkIdentity.gameObject : null;
         }
->>>>>>> 265f54a4
 
         public static NetworkIdentity ReadNetworkIdentity(this NetworkReader reader)
         {
