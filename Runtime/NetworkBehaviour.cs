using System;
using System.Collections.Generic;
using System.ComponentModel;
using UnityEngine;

namespace Mirror
{
    [RequireComponent(typeof(NetworkIdentity))]
    [AddComponentMenu("")]
    public class NetworkBehaviour : MonoBehaviour
    {
        float m_LastSendTime;

        // sync interval for OnSerialize (in seconds)
        // hidden because NetworkBehaviourInspector shows it only if has OnSerialize.
        [HideInInspector] public float syncInterval = 0.1f;

        ///<summary>True if the object is controlled by the client that owns it.</summary>
        public bool localPlayerAuthority => netIdentity.localPlayerAuthority;
<<<<<<< HEAD
        ///<summary>True if this object is running on the server, and has been spawned.</summary>
        public bool isServer => netIdentity.isServer;
        ///<summary>True if the object is running on a client.</summary>
        public bool isClient => netIdentity.isClient;
        ///<summary>True if the object is the one that represents the player on the local machine.</summary>
        public bool isLocalPlayer => netIdentity.isLocalPlayer;
        ///<summary>True if the object is only running on the server, and has been spawned.</summary>
=======
        public bool isServer => netIdentity.isServer;
        public bool isClient => netIdentity.isClient;
        public bool isLocalPlayer => netIdentity.isLocalPlayer;
>>>>>>> ff9dfc47
        public bool isServerOnly => isServer && !isClient;
        ///<summary>True if the object is only running on the client.</summary>
        public bool isClientOnly => isClient && !isServer;
        ///<summary>True if this object is the authoritative version of the object. For more info: https://vis2k.github.io/Mirror/Concepts/Authority</summary>
        public bool hasAuthority => netIdentity.hasAuthority;
<<<<<<< HEAD
        ///<summary>A unique identifier for this network object, assigned when spawned.</summary>
        public uint netId => netIdentity.netId;
        ///<summary>The NetworkConnection associated with this NetworkIdentity. This is only valid for player objects on a local client.</summary>
=======
        public uint netId => netIdentity.netId;
>>>>>>> ff9dfc47
        public NetworkConnection connectionToServer => netIdentity.connectionToServer;
        ///<summary>The NetworkConnection associated with this NetworkIdentity. This is only valid for player objects on the server.</summary>
        public NetworkConnection connectionToClient => netIdentity.connectionToClient;
        protected ulong syncVarDirtyBits { get; private set; }
        protected bool syncVarHookGuard { get; set; }

        // objects that can synchronize themselves,  such as synclists
        protected readonly List<SyncObject> m_SyncObjects = new List<SyncObject>();

        // NetworkIdentity component caching for easier access
        NetworkIdentity m_netIdentity;
        ///<summary>The NetworkIdentity attached to this object.</summary>
        public NetworkIdentity netIdentity
        {
            get
            {
                m_netIdentity = m_netIdentity ?? GetComponent<NetworkIdentity>();
                if (m_netIdentity == null)
                {
                    Debug.LogError("There is no NetworkIdentity on " + name + ". Please add one.");
                }
                return m_netIdentity;
            }
        }

        public int ComponentIndex
        {
            get
            {
                int index = Array.FindIndex(netIdentity.NetworkBehaviours, component => component == this);
                if (index < 0)
                {
                    // this should never happen
                    Debug.LogError("Could not find component in GameObject. You should not add/remove components in networked objects dynamically", this);
                }

                return index;
            }
        }

        // this gets called in the constructor by the weaver
        // for every SyncObject in the component (e.g. SyncLists).
        // We collect all of them and we synchronize them with OnSerialize/OnDeserialize
        protected void InitSyncObject(SyncObject syncObject)
        {
            m_SyncObjects.Add(syncObject);
        }

        // ----------------------------- Commands --------------------------------

        [EditorBrowsable(EditorBrowsableState.Never)]
        protected void SendCommandInternal(Type invokeClass, string cmdName, NetworkWriter writer, int channelId)
        {
            // this was in Weaver before
            // NOTE: we could remove this later to allow calling Cmds on Server
            //       to avoid Wrapper functions. a lot of people requested this.
            if (!NetworkClient.active)
            {
                Debug.LogError("Command Function " + cmdName + " called on server without an active client.");
                return;
            }
            // local players can always send commands, regardless of authority, other objects must have authority.
            if (!(isLocalPlayer || hasAuthority))
            {
                Debug.LogWarning("Trying to send command for object without authority.");
                return;
            }

            if (ClientScene.readyConnection == null)
            {
                Debug.LogError("Send command attempted with no client running [client=" + connectionToServer + "].");
                return;
            }

            // construct the message
            CommandMessage message = new CommandMessage
            {
                netId = netId,
                componentIndex = ComponentIndex,
                functionHash = (invokeClass + ":" + cmdName).GetStableHashCode(), // type+func so Inventory.RpcUse != Equipment.RpcUse
                payload = writer.ToArray()
            };

            ClientScene.readyConnection.Send((short)MsgType.Command, message, channelId);
        }

        [EditorBrowsable(EditorBrowsableState.Never)]
        public virtual bool InvokeCommand(int cmdHash, NetworkReader reader)
        {
            return InvokeHandlerDelegate(cmdHash, UNetInvokeType.Command, reader);
        }

        // ----------------------------- Client RPCs --------------------------------

        [EditorBrowsable(EditorBrowsableState.Never)]
        protected void SendRPCInternal(Type invokeClass, string rpcName, NetworkWriter writer, int channelId)
        {
            // this was in Weaver before
            if (!NetworkServer.active)
            {
                Debug.LogError("RPC Function " + rpcName + " called on Client.");
                return;
            }
            // This cannot use NetworkServer.active, as that is not specific to this object.
            if (!isServer)
            {
                Debug.LogWarning("ClientRpc " + rpcName + " called on un-spawned object: " + name);
                return;
            }

            // construct the message
            RpcMessage message = new RpcMessage
            {
                netId = netId,
                componentIndex = ComponentIndex,
                functionHash = (invokeClass + ":" + rpcName).GetStableHashCode(), // type+func so Inventory.RpcUse != Equipment.RpcUse
                payload = writer.ToArray()
            };

            NetworkServer.SendToReady(netIdentity, (short)MsgType.Rpc, message, channelId);
        }

        [EditorBrowsable(EditorBrowsableState.Never)]
        protected void SendTargetRPCInternal(NetworkConnection conn, Type invokeClass, string rpcName, NetworkWriter writer, int channelId)
        {
            // this was in Weaver before
            if (!NetworkServer.active)
            {
                Debug.LogError("TargetRPC Function " + rpcName + " called on client.");
                return;
            }
            // this was in Weaver before
            if (conn is ULocalConnectionToServer)
            {
                Debug.LogError("TargetRPC Function " + rpcName + " called on connection to server");
                return;
            }
            // This cannot use NetworkServer.active, as that is not specific to this object.
            if (!isServer)
            {
                Debug.LogWarning("TargetRpc " + rpcName + " called on un-spawned object: " + name);
                return;
            }

            // construct the message
            RpcMessage message = new RpcMessage
            {
                netId = netId,
                componentIndex = ComponentIndex,
                functionHash = (invokeClass + ":" + rpcName).GetStableHashCode(), // type+func so Inventory.RpcUse != Equipment.RpcUse
                payload = writer.ToArray()
            };

            conn.Send((short)MsgType.Rpc, message, channelId);
        }

        [EditorBrowsable(EditorBrowsableState.Never)]
        public virtual bool InvokeRPC(int rpcHash, NetworkReader reader)
        {
            return InvokeHandlerDelegate(rpcHash, UNetInvokeType.ClientRpc, reader);
        }

        // ----------------------------- Sync Events --------------------------------

        [EditorBrowsable(EditorBrowsableState.Never)]
        protected void SendEventInternal(Type invokeClass, string eventName, NetworkWriter writer, int channelId)
        {
            if (!NetworkServer.active)
            {
                Debug.LogWarning("SendEvent no server?");
                return;
            }

            // construct the message
            SyncEventMessage message = new SyncEventMessage
            {
                netId = netId,
                componentIndex = ComponentIndex,
                functionHash = (invokeClass + ":" + eventName).GetStableHashCode(), // type+func so Inventory.RpcUse != Equipment.RpcUse
                payload = writer.ToArray()
            };

            NetworkServer.SendToReady(netIdentity, (short)MsgType.SyncEvent, message, channelId);
        }

        [EditorBrowsable(EditorBrowsableState.Never)]
        public virtual bool InvokeSyncEvent(int eventHash, NetworkReader reader)
        {
            return InvokeHandlerDelegate(eventHash, UNetInvokeType.SyncEvent, reader);
        }

        // ----------------------------- Code Gen Path Helpers  --------------------------------

        public delegate void CmdDelegate(NetworkBehaviour obj, NetworkReader reader);

        protected class Invoker
        {
            public UNetInvokeType invokeType;
            public Type invokeClass;
            public CmdDelegate invokeFunction;
        }

        static Dictionary<int, Invoker> s_CmdHandlerDelegates = new Dictionary<int, Invoker>();

        // helper function register a Command/Rpc/SyncEvent delegate
        [EditorBrowsable(EditorBrowsableState.Never)]
        protected static void RegisterDelegate(Type invokeClass, string cmdName, UNetInvokeType invokerType, CmdDelegate func)
        {
            int cmdHash = (invokeClass + ":" + cmdName).GetStableHashCode(); // type+func so Inventory.RpcUse != Equipment.RpcUse

            if (s_CmdHandlerDelegates.ContainsKey(cmdHash))
            {
                // something already registered this hash
                Invoker oldInvoker = s_CmdHandlerDelegates[cmdHash];
                if (oldInvoker.invokeClass == invokeClass && oldInvoker.invokeType == invokerType && oldInvoker.invokeFunction == func)
                {
                    // it's all right,  it was the same function
                    return;
                }

                Debug.LogError($"Function {oldInvoker.invokeClass}.{oldInvoker.invokeFunction.GetMethodName()} and {invokeClass}.{oldInvoker.invokeFunction.GetMethodName()} have the same hash.  Please rename one of them");
            }
            Invoker invoker = new Invoker
            {
                invokeType = invokerType,
                invokeClass = invokeClass,
                invokeFunction = func
            };
            s_CmdHandlerDelegates[cmdHash] = invoker;
            if (LogFilter.Debug) { Debug.Log("RegisterDelegate hash:" + cmdHash + " invokerType: " + invokerType + " method:" + func.GetMethodName()); }
        }

        [EditorBrowsable(EditorBrowsableState.Never)]
        protected static void RegisterCommandDelegate(Type invokeClass, string cmdName, CmdDelegate func)
        {
            RegisterDelegate(invokeClass, cmdName, UNetInvokeType.Command, func);
        }

        [EditorBrowsable(EditorBrowsableState.Never)]
        protected static void RegisterRpcDelegate(Type invokeClass, string rpcName, CmdDelegate func)
        {
            RegisterDelegate(invokeClass, rpcName, UNetInvokeType.ClientRpc, func);
        }

        [EditorBrowsable(EditorBrowsableState.Never)]
        protected static void RegisterEventDelegate(Type invokeClass, string eventName, CmdDelegate func)
        {
            RegisterDelegate(invokeClass, eventName, UNetInvokeType.SyncEvent, func);
        }

        static bool GetInvokerForHash(int cmdHash, UNetInvokeType invokeType, out Invoker invoker)
        {
            if (s_CmdHandlerDelegates.TryGetValue(cmdHash, out invoker) &&
                invoker != null &&
                invoker.invokeType == invokeType)
            {
                return true;
            }

            // debug message if not found, or null, or mismatched type
            // (no need to throw an error, an attacker might just be trying to
            //  call an cmd with an rpc's hash)
            if (LogFilter.Debug) { Debug.Log("GetInvokerForHash hash:" + cmdHash + " not found"); }
            return false;
        }

        // InvokeCmd/Rpc/SyncEventDelegate can all use the same function here
        internal bool InvokeHandlerDelegate(int cmdHash, UNetInvokeType invokeType, NetworkReader reader)
        {
            if (GetInvokerForHash(cmdHash, invokeType, out Invoker invoker) &&
                invoker.invokeClass.IsInstanceOfType(this))
            {
                invoker.invokeFunction(this, reader);
                return true;
            }
            return false;
        }

        // ----------------------------- Helpers  --------------------------------

        // helper function for [SyncVar] GameObjects.
        [EditorBrowsable(EditorBrowsableState.Never)]
        protected void SetSyncVarGameObject(GameObject newGameObject, ref GameObject gameObjectField, ulong dirtyBit, ref uint netIdField)
        {
            if (syncVarHookGuard)
                return;

            uint newNetId = 0;
            if (newGameObject != null)
            {
                NetworkIdentity identity = newGameObject.GetComponent<NetworkIdentity>();
                if (identity != null)
                {
                    newNetId = identity.netId;
                    if (newNetId == 0)
                    {
                        Debug.LogWarning("SetSyncVarGameObject GameObject " + newGameObject + " has a zero netId. Maybe it is not spawned yet?");
                    }
                }
            }

            // netId changed?
            if (newNetId != netIdField)
            {
                if (LogFilter.Debug) { Debug.Log("SetSyncVar GameObject " + GetType().Name + " bit [" + dirtyBit + "] netfieldId:" + netIdField + "->" + newNetId); }
                SetDirtyBit(dirtyBit);
                gameObjectField = newGameObject; // assign new one on the server, and in case we ever need it on client too
                netIdField = newNetId;
            }
        }

        // helper function for [SyncVar] GameObjects.
        // -> ref GameObject as second argument makes OnDeserialize processing easier
        [EditorBrowsable(EditorBrowsableState.Never)]
        protected GameObject GetSyncVarGameObject(uint netId, ref GameObject gameObjectField)
        {
            // server always uses the field
            if (isServer)
            {
                return gameObjectField;
            }

            // client always looks up based on netId because objects might get in and out of range
            // over and over again, which shouldn't null them forever
            if (NetworkIdentity.spawned.TryGetValue(netId, out NetworkIdentity identity) && identity != null)
                return identity.gameObject;
            return null;
        }

        // helper function for [SyncVar] NetworkIdentities.
        [EditorBrowsable(EditorBrowsableState.Never)]
        protected void SetSyncVarNetworkIdentity(NetworkIdentity newIdentity, ref NetworkIdentity identityField, ulong dirtyBit, ref uint netIdField)
        {
            if (syncVarHookGuard)
                return;

            uint newNetId = 0;
            if (newIdentity != null)
            {
                newNetId = newIdentity.netId;
                if (newNetId == 0)
                {
                    Debug.LogWarning("SetSyncVarNetworkIdentity NetworkIdentity " + newIdentity + " has a zero netId. Maybe it is not spawned yet?");
                }
            }

            // netId changed?
            if (newNetId != netIdField)
            {
                if (LogFilter.Debug) { Debug.Log("SetSyncVarNetworkIdentity NetworkIdentity " + GetType().Name + " bit [" + dirtyBit + "] netIdField:" + netIdField + "->" + newNetId); }
                SetDirtyBit(dirtyBit);
                netIdField = newNetId;
                identityField = newIdentity; // assign new one on the server, and in case we ever need it on client too
            }
        }

        // helper function for [SyncVar] NetworkIdentities.
        // -> ref GameObject as second argument makes OnDeserialize processing easier
        [EditorBrowsable(EditorBrowsableState.Never)]
        protected NetworkIdentity GetSyncVarNetworkIdentity(uint netId, ref NetworkIdentity identityField)
        {
            // server always uses the field
            if (isServer)
            {
                return identityField;
            }

            // client always looks up based on netId because objects might get in and out of range
            // over and over again, which shouldn't null them forever
            NetworkIdentity.spawned.TryGetValue(netId, out NetworkIdentity identity);
            return identity;
        }

        [EditorBrowsable(EditorBrowsableState.Never)]
        protected void SetSyncVar<T>(T value, ref T fieldValue, ulong dirtyBit)
        {
            // newly initialized or changed value?
            if ((value == null && fieldValue != null) ||
                (value != null && !value.Equals(fieldValue)))
            {
                if (LogFilter.Debug) { Debug.Log("SetSyncVar " + GetType().Name + " bit [" + dirtyBit + "] " + fieldValue + "->" + value); }
                SetDirtyBit(dirtyBit);
                fieldValue = value;
            }
        }

        // these are masks, not bit numbers, ie. 0x004 not 2
        public void SetDirtyBit(ulong dirtyBit)
        {
            syncVarDirtyBits |= dirtyBit;
        }

        public void ClearAllDirtyBits()
        {
            m_LastSendTime = Time.time;
            syncVarDirtyBits = 0L;

            // flush all unsynchronized changes in syncobjects
            // note: don't use List.ForEach here, this is a hot path
            // List.ForEach: 432b/frame
            // for: 231b/frame
            for (int i = 0; i < m_SyncObjects.Count; ++i)
            {
                m_SyncObjects[i].Flush();
            }
        }

        internal bool AnySyncObjectDirty()
        {
            // note: don't use Linq here. 1200 networked objects:
            //   Linq: 187KB GC/frame;, 2.66ms time
            //   for: 8KB GC/frame; 1.28ms time
            for (int i = 0; i < m_SyncObjects.Count; ++i)
            {
                if (m_SyncObjects[i].IsDirty)
                {
                    return true;
                }
            }
            return false;
        }

        internal bool IsDirty()
        {
            if (Time.time - m_LastSendTime >= syncInterval)
            {
                return syncVarDirtyBits != 0L || AnySyncObjectDirty();
            }
            return false;
        }

        public virtual bool OnSerialize(NetworkWriter writer, bool initialState)
        {
            if (initialState)
            {
                return SerializeObjectsAll(writer);
            }
            else
            {
                return SerializeObjectsDelta(writer);
            }
        }

        public virtual void OnDeserialize(NetworkReader reader, bool initialState)
        {
            if (initialState)
            {
                DeSerializeObjectsAll(reader);
            }
            else
            {
                DeSerializeObjectsDelta(reader);
            }
        }

        ulong DirtyObjectBits()
        {
            ulong dirtyObjects = 0;
            for (int i = 0; i < m_SyncObjects.Count; i++)
            {
                SyncObject syncObject = m_SyncObjects[i];
                if (syncObject.IsDirty)
                {
                    dirtyObjects |= 1UL << i;
                }
            }
            return dirtyObjects;
        }

        public bool SerializeObjectsAll(NetworkWriter writer)
        {
            bool dirty = false;
            for (int i = 0; i < m_SyncObjects.Count; i++)
            {
                SyncObject syncObject = m_SyncObjects[i];
                syncObject.OnSerializeAll(writer);
                dirty = true;
            }
            return dirty;
        }

        public bool SerializeObjectsDelta(NetworkWriter writer)
        {
            bool dirty = false;
            // write the mask
            writer.WritePackedUInt64(DirtyObjectBits());
            // serializable objects, such as synclists
            for (int i = 0; i < m_SyncObjects.Count; i++)
            {
                SyncObject syncObject = m_SyncObjects[i];
                if (syncObject.IsDirty)
                {
                    syncObject.OnSerializeDelta(writer);
                    dirty = true;
                }
            }
            return dirty;
        }

        void DeSerializeObjectsAll(NetworkReader reader)
        {
            for (int i = 0; i < m_SyncObjects.Count; i++)
            {
                SyncObject syncObject = m_SyncObjects[i];
                syncObject.OnDeserializeAll(reader);
            }
        }

        void DeSerializeObjectsDelta(NetworkReader reader)
        {
            ulong dirty = reader.ReadPackedUInt64();
            for (int i = 0; i < m_SyncObjects.Count; i++)
            {
                SyncObject syncObject = m_SyncObjects[i];
                if ((dirty & (1UL << i)) != 0)
                {
                    syncObject.OnDeserializeDelta(reader);
                }
            }
        }

        [EditorBrowsable(EditorBrowsableState.Never)]
        ///<summary>Called on clients when the server destroys the GameObject.</summary>
        public virtual void OnNetworkDestroy() {}
        ///<summary>Called when the GameObject spawns on the server, or when the server is started for GameObjects in the scene.</summary>
        public virtual void OnStartServer() {}
        ///<summary>Called when the GameObject spawns on the client, or when the client connects to a server for GameObject in the scene.</summary>
        public virtual void OnStartClient() {}
        ///<summary>Called on clients for GameObjects on the local client only.</summary>
        public virtual void OnStartLocalPlayer() {}
        ///<summary>Called when the GameObject starts with local player authority.</summary>
        public virtual void OnStartAuthority() {}
        ///<summary>Called when the GameObject stops with local player authority.</summary>
        public virtual void OnStopAuthority() {}

        // rebuild observers ourselves. otherwise it uses built in rebuild.
        ///<summary>Called on the server when the set of observers for a GameObject is rebuilt.</summary>
        ///<returns>Return true when overwriting so that Mirror knows that we wanted to.</returns>
        public virtual bool OnRebuildObservers(HashSet<NetworkConnection> observers, bool initialize)
        {
            return false;
        }

        ///<summary>Called on the client and/or server when the visibility of a GameObject changes for the local client.</summary>
        ///<param name="vis">New visibility state.</param>
        public virtual void OnSetLocalVisibility(bool vis)
        {
        }

        ///<summary>Called on the server to check visibility state for a new client.</summary>
        ///<param name="conn">Network connection of a player.</param>
        ///<returns>True if the player can see this object.</returns>
        public virtual bool OnCheckObserver(NetworkConnection conn)
        {
            return true;
        }
    }
}<|MERGE_RESOLUTION|>--- conflicted
+++ resolved
@@ -17,31 +17,21 @@
 
         ///<summary>True if the object is controlled by the client that owns it.</summary>
         public bool localPlayerAuthority => netIdentity.localPlayerAuthority;
-<<<<<<< HEAD
         ///<summary>True if this object is running on the server, and has been spawned.</summary>
         public bool isServer => netIdentity.isServer;
-        ///<summary>True if the object is running on a client.</summary>
+        ///<summary>True if this object is running on the server, and has been spawned.</summary>
         public bool isClient => netIdentity.isClient;
         ///<summary>True if the object is the one that represents the player on the local machine.</summary>
         public bool isLocalPlayer => netIdentity.isLocalPlayer;
         ///<summary>True if the object is only running on the server, and has been spawned.</summary>
-=======
-        public bool isServer => netIdentity.isServer;
-        public bool isClient => netIdentity.isClient;
-        public bool isLocalPlayer => netIdentity.isLocalPlayer;
->>>>>>> ff9dfc47
         public bool isServerOnly => isServer && !isClient;
         ///<summary>True if the object is only running on the client.</summary>
         public bool isClientOnly => isClient && !isServer;
         ///<summary>True if this object is the authoritative version of the object. For more info: https://vis2k.github.io/Mirror/Concepts/Authority</summary>
         public bool hasAuthority => netIdentity.hasAuthority;
-<<<<<<< HEAD
         ///<summary>A unique identifier for this network object, assigned when spawned.</summary>
         public uint netId => netIdentity.netId;
         ///<summary>The NetworkConnection associated with this NetworkIdentity. This is only valid for player objects on a local client.</summary>
-=======
-        public uint netId => netIdentity.netId;
->>>>>>> ff9dfc47
         public NetworkConnection connectionToServer => netIdentity.connectionToServer;
         ///<summary>The NetworkConnection associated with this NetworkIdentity. This is only valid for player objects on the server.</summary>
         public NetworkConnection connectionToClient => netIdentity.connectionToClient;
