--- conflicted
+++ resolved
@@ -7,6 +7,7 @@
 using UnityEngine.Events;
 #if UNITY_EDITOR
 using UnityEditor;
+using System.IO;
 #if UNITY_2018_3_OR_NEWER
 using UnityEditor.Experimental.SceneManagement;
 #endif
@@ -685,24 +686,8 @@
 
         // serialize all components using dirtyComponentsMask
         // -> check ownerWritten/observersWritten to know if anything was written
-<<<<<<< HEAD
-        internal (int ownerWritten, int observersWritten) OnSerializeAllSafely(bool initialState, NetworkWriter ownerWriter, NetworkWriter observersWriter)
-        {
-            ulong dirtyComponentsMask = GetDirtyMask(initialState);
-
-            if (dirtyComponentsMask == 0L)
-                return (0, 0);
-=======
-        // We pass dirtyComponentsMask into this function so that we can check if any Components are dirty before creating writers
-        internal void OnSerializeAllSafely(bool initialState, ulong dirtyComponentsMask, NetworkWriter ownerWriter, out int ownerWritten, NetworkWriter observersWriter, out int observersWritten)
-        {
-            // clear 'written' variables
-            ownerWritten = observersWritten = 0;
-
-            // dirtyComponentsMask should be changed before tyhis function is called
-            Debug.Assert(dirtyComponentsMask != 0UL, "OnSerializeAllSafely Should not be given a zero dirtyComponentsMask", this);
->>>>>>> 46226ea0
-
+        internal (int ownerWritten, int observersWritten) OnSerializeAllSafely(bool initialState, ulong dirtyComponentsMask, NetworkWriter ownerWriter, NetworkWriter observersWriter)
+        {
             // calculate syncMode mask at runtime. this allows users to change
             // component.syncMode while the game is running, which can be a huge
             // advantage over syncvar-based sync modes. e.g. if a player decides
@@ -828,21 +813,29 @@
         {
             // hack needed so that we can deserialize gameobjects and NI
 
-            NetworkClient.Current = Client;
-            // read component dirty mask
-            ulong dirtyComponentsMask = reader.ReadPackedUInt64();
-
-            NetworkBehaviour[] components = NetworkBehaviours;
-            // loop through all components and deserialize the dirty ones
-            for (int i = 0; i < components.Length; ++i)
-            {
-                // is the dirty bit at position 'i' set to 1?
-                ulong dirtyBit = 1UL << i;
-                if ((dirtyComponentsMask & dirtyBit) != 0L)
-                {
-                    OnDeserializeSafely(components[i], reader, initialState);
-                }
-            }
+            try
+            {
+                NetworkClient.Current = Client;
+                // read component dirty mask
+                ulong dirtyComponentsMask = reader.ReadPackedUInt64();
+
+                NetworkBehaviour[] components = NetworkBehaviours;
+                // loop through all components and deserialize the dirty ones
+                for (int i = 0; i < components.Length; ++i)
+                {
+                    // is the dirty bit at position 'i' set to 1?
+                    ulong dirtyBit = 1UL << i;
+                    if ((dirtyComponentsMask & dirtyBit) != 0L)
+                    {
+                        OnDeserializeSafely(components[i], reader, initialState);
+                    }
+                }
+            }
+            catch(EndOfStreamException ex)
+            {
+                throw new InvalidMessageException("Could not deserialize message", ex);
+            }
+
         }
 
         // helper function to handle SyncEvent/Command/Rpc
@@ -1164,52 +1157,7 @@
             {
                 ulong dirtyComponentsMask = GetDirtyComponentsMask();
 
-                // AnyComponentsDirty
-                if (dirtyComponentsMask != 0UL)
-                {
-<<<<<<< HEAD
-                    // serialize all the dirty components and send (if any were dirty)
-                    (int ownerWritten, int observersWritten) = OnSerializeAllSafely(false, ownerWriter, observersWriter);
-                    if (ownerWritten > 0 || observersWritten > 0)
-                    {
-                        var varsMessage = new UpdateVarsMessage
-                        {
-                            netId = NetId
-                        };
-
-                        // send ownerWriter to owner
-                        // (only if we serialized anything for owner)
-                        // (only if there is a connection (e.g. if not a monster),
-                        //  and if connection is ready because we use SendToReady
-                        //  below too)
-                        if (ownerWritten > 0)
-                        {
-                            varsMessage.payload = ownerWriter.ToArraySegment();
-                            if (ConnectionToClient != null && ConnectionToClient.IsReady)
-                                Server.SendToClientOfPlayer(this, varsMessage);
-                        }
-
-                        // send observersWriter to everyone but owner
-                        // (only if we serialized anything for observers)
-                        if (observersWritten > 0)
-                        {
-                            varsMessage.payload = observersWriter.ToArraySegment();
-                            Server.SendToReady(this, varsMessage, false);
-                        }
-
-                        // clear dirty bits only for the components that we serialized
-                        // DO NOT clean ALL component's dirty bits, because
-                        // components can have different syncIntervals and we don't
-                        // want to reset dirty bits for the ones that were not
-                        // synced yet.
-                        // (we serialized only the IsDirty() components, or all of
-                        //  them if initialState. clearing the dirty ones is enough.)
-                        ClearDirtyComponentsDirtyBits();
-                    }
-=======
-                    SendUpdateVarsMessage(dirtyComponentsMask);
->>>>>>> 46226ea0
-                }
+                SendUpdateVarsMessage(dirtyComponentsMask);
             }
             else
             {
@@ -1225,12 +1173,12 @@
             using (PooledNetworkWriter ownerWriter = NetworkWriterPool.GetWriter(), observersWriter = NetworkWriterPool.GetWriter())
             {
                 // serialize all the dirty components and send
-                OnSerializeAllSafely(false, dirtyComponentsMask, ownerWriter, out int ownerWritten, observersWriter, out int observersWritten);
+                (int ownerWritten, int observersWritten) = OnSerializeAllSafely(false, dirtyComponentsMask, ownerWriter, observersWriter);
                 if (ownerWritten > 0 || observersWritten > 0)
                 {
                     UpdateVarsMessage varsMessage = new UpdateVarsMessage
                     {
-                        netId = netId
+                        netId = NetId
                     };
 
                     // send ownerWriter to owner
@@ -1241,8 +1189,8 @@
                     if (ownerWritten > 0)
                     {
                         varsMessage.payload = ownerWriter.ToArraySegment();
-                        if (connectionToClient != null && connectionToClient.isReady)
-                            NetworkServer.SendToClientOfPlayer(this, varsMessage);
+                        if (ConnectionToClient != null && ConnectionToClient.IsReady)
+                            Server.SendToClientOfPlayer(this, varsMessage);
                     }
 
                     // send observersWriter to everyone but owner
@@ -1250,7 +1198,7 @@
                     if (observersWritten > 0)
                     {
                         varsMessage.payload = observersWriter.ToArraySegment();
-                        NetworkServer.SendToReady(this, varsMessage, false);
+                        Server.SendToReady(this, varsMessage, false);
                     }
 
                     // clear dirty bits only for the components that we serialized
