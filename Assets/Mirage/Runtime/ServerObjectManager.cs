using System;
using System.Collections.Generic;
using System.Linq;
using Mirage.InterestManagement;
using Mirage.Logging;
using Mirage.RemoteCalls;
using Mirage.Serialization;
using UnityEngine;
using UnityEngine.Serialization;

namespace Mirage
{
    public static class GameobjectExtension
    {
        /// <summary>
        /// Gets <see cref="NetworkIdentity"/> on a <see cref="GameObject"/> and throws <see cref="InvalidOperationException"/> if the GameObject does not have one.
        /// </summary>
        /// <param name="gameObject"></param>
        /// <returns>attached NetworkIdentity</returns>
        /// <exception cref="InvalidOperationException">Throws when <paramref name="gameObject"/> does not have a NetworkIdentity attached</exception>
        public static NetworkIdentity GetNetworkIdentity(this GameObject gameObject)
        {
            if (!gameObject.TryGetComponent(out NetworkIdentity identity))
            {
                throw new InvalidOperationException($"Gameobject {gameObject.name} doesn't have NetworkIdentity.");
            }
            return identity;
        }
    }

    /// <summary>
    /// The ServerObjectManager.
    /// </summary>
    /// <remarks>
    /// <para>The set of networked objects that have been spawned is managed by ServerObjectManager.
    /// Objects are spawned with ServerObjectManager.Spawn() which adds them to this set, and makes them be created on clients.
    /// Spawned objects are removed automatically when they are destroyed, or than they can be removed from the spawned set by calling ServerObjectManager.UnSpawn() - this does not destroy the object.</para>
    /// </remarks>
    [AddComponentMenu("Network/ServerObjectManager")]
    [DisallowMultipleComponent]
    public class ServerObjectManager : MonoBehaviour, IServerObjectManager
    {
        static readonly ILogger logger = LogFactory.GetLogger(typeof(ServerObjectManager));

        [FormerlySerializedAs("server")]
        public NetworkServer Server;
        [FormerlySerializedAs("networkSceneManager")]
        public NetworkSceneManager NetworkSceneManager;

        public InterestManager InterestManager { get; private set; }

        uint nextNetworkId = 1;
        uint GetNextNetworkId() => checked(nextNetworkId++);

        public void Start()
        {
            InterestManager = new InterestManager(this);

            if (Server != null)
            {
                Server.Started.AddListener(OnServerStarted);
                Server.OnStartHost.AddListener(StartedHost);
                Server.Stopped.AddListener(OnServerStopped);

                if (NetworkSceneManager != null)
                {
                    NetworkSceneManager.OnServerFinishedSceneChange.AddListener(OnFinishedSceneChange);
                }
            }
        }

        public void Update()
        {
            InterestManager?.Update();
        }

        internal void RegisterMessageHandlers()
        {
            Server.MessageHandler.RegisterHandler<ServerRpcMessage>(OnServerRpcMessage);
        }

        void OnServerStarted()
        {
            RegisterMessageHandlers();
            SpawnOrActivate();
        }

        void OnServerStopped()
        {
            // todo dont send messages on server stop, only reset NI
            foreach (NetworkIdentity obj in Server.World.SpawnedIdentities.Reverse())
            {
                // Unspawn all, but only destroy non-scene objects on server
                DestroyObject(obj, obj.sceneId == 0);
            }

            Server.World.ClearSpawnedObjects();
            // reset so ids stay small in each session
            nextNetworkId = 1;
        }

        void OnFinishedSceneChange(string scenePath, SceneOperation sceneOperation)
        {
            Server.World.RemoveDestroyedObjects();

            SpawnOrActivate();
        }

        void SpawnOrActivate()
        {
            if (Server && Server.Active)
            {
                SpawnObjects();

                // host mode?
                if (Server.LocalClientActive)
                {
                    StartHostClientObjects();
                }
            }
        }

        /// <summary>
        /// Loops spawned collection for NetworkIdentities that are not IsClient and calls StartClient().
        /// </summary>
        void StartHostClientObjects()
        {
            foreach (NetworkIdentity identity in Server.World.SpawnedIdentities)
            {
                if (!identity.IsClient)
                {
                    if (logger.LogEnabled()) logger.Log("ActivateHostScene " + identity.NetId + " " + identity);

                    identity.StartClient();
                }
            }
        }

        void StartedHost()
        {
            if (TryGetComponent(out ClientObjectManager ClientObjectManager))
            {
                ClientObjectManager.ServerObjectManager = this;
            }
        }

        /// <summary>
        /// This replaces the player object for a connection with a different player object. The old player object is not destroyed.
        /// <para>If a connection already has a player object, this can be used to replace that object with a different player object. This does NOT change the ready state of the connection, so it can safely be used while changing scenes.</para>
        /// </summary>
        /// <param name="player">Connection which is adding the player.</param>
        /// <param name="character">Player object spawned for the player.</param>
        /// <param name="assetId"></param>
        /// <param name="keepAuthority">Does the previous player remain attached to this connection?</param>
        /// <returns></returns>
        public void ReplaceCharacter(INetworkPlayer player, GameObject character, int prefabHash, bool keepAuthority = false)
        {
            NetworkIdentity identity = character.GetNetworkIdentity();
            identity.PrefabHash = prefabHash;
            ReplaceCharacter(player, identity, keepAuthority);
        }

        /// <summary>
        /// This replaces the player object for a connection with a different player object. The old player object is not destroyed.
        /// <para>If a connection already has a player object, this can be used to replace that object with a different player object. This does NOT change the ready state of the connection, so it can safely be used while changing scenes.</para>
        /// </summary>
        /// <param name="player">Connection which is adding the player.</param>
        /// <param name="character">Player object spawned for the player.</param>
        /// <param name="keepAuthority">Does the previous player remain attached to this connection?</param>
        /// <returns></returns>
        public void ReplaceCharacter(INetworkPlayer player, GameObject character, bool keepAuthority = false)
        {
            NetworkIdentity identity = character.GetNetworkIdentity();
            ReplaceCharacter(player, identity, keepAuthority);
        }

        /// <summary>
        /// This replaces the player object for a connection with a different player object. The old player object is not destroyed.
        /// <para>If a connection already has a player object, this can be used to replace that object with a different player object. This does NOT change the ready state of the connection, so it can safely be used while changing scenes.</para>
        /// </summary>
        /// <param name="player">Connection which is adding the player.</param>
        /// <param name="identity">Player object spawned for the player.</param>
        /// <param name="keepAuthority">Does the previous player remain attached to this connection?</param>
        /// <returns></returns>
        public void ReplaceCharacter(INetworkPlayer player, NetworkIdentity identity, bool keepAuthority = false)
        {
            if (identity.Owner != null && identity.Owner != player)
            {
                throw new ArgumentException($"Cannot replace player for connection. New player is already owned by a different connection {identity}");
            }
            if (!player.HasCharacter)
            {
                throw new InvalidOperationException($"ReplaceCharacter can only be called if Player already has a charater");
            }

            //NOTE: there can be an existing player
            logger.Log("NetworkServer ReplacePlayer");

            NetworkIdentity previousCharacter = player.Identity;

            player.Identity = identity;

            // Set the connection on the NetworkIdentity on the server, NetworkIdentity.SetLocalPlayer is not called on the server (it is on clients)
            identity.SetClientOwner(player);

            // special case,  we are in host mode,  set hasAuthority to true so that all overrides see it
            if (player == Server.LocalPlayer)
            {
                identity.HasAuthority = true;
                Server.LocalClient.Player.Identity = identity;
            }

<<<<<<< HEAD
            if (logger.LogEnabled()) logger.Log($"Replacing playerGameObject object netId: {identity.NetId} asset ID {identity.AssetId}");
=======
            // add connection to observers AFTER the playerController was set.
            // by definition, there is nothing to observe if there is no player
            // controller.
            //
            // IMPORTANT: do this in AddCharacter & ReplaceCharacter!
            SpawnVisibleObjectForPlayer(player);

            if (logger.LogEnabled()) logger.Log($"Replacing playerGameObject object netId: {identity.NetId} asset ID {identity.PrefabHash}");
>>>>>>> 4ddebe94

            Respawn(identity);

            if (!keepAuthority)
                previousCharacter.RemoveClientAuthority();
        }

        /// <summary>
        /// <para>When an <see cref="AddCharacterMessage"/> message handler has received a request from a player, the server calls this to associate the player object with the connection.</para>
        /// <para>When a player is added for a connection, the client for that connection is made ready automatically. The player object is automatically spawned, so you do not need to call NetworkServer.Spawn for that object. This function is used for "adding" a player, not for "replacing" the player on a connection. If there is already a player on this playerControllerId for this connection, this will fail.</para>
        /// </summary>
        /// <param name="player">Connection which is adding the player.</param>
        /// <param name="character">Player object spawned for the player.</param>
        /// <param name="assetId"></param>
        /// <returns></returns>
        public void AddCharacter(INetworkPlayer player, GameObject character, int prefabHash)
        {
            NetworkIdentity identity = character.GetNetworkIdentity();
            identity.PrefabHash = prefabHash;
            AddCharacter(player, identity);
        }

        /// <summary>
        /// <para>When an <see cref="AddCharacterMessage"/> message handler has received a request from a player, the server calls this to associate the player object with the connection.</para>
        /// <para>When a player is added for a connection, the client for that connection is made ready automatically. The player object is automatically spawned, so you do not need to call NetworkServer.Spawn for that object. This function is used for "adding" a player, not for "replacing" the player on a connection. If there is already a player on this playerControllerId for this connection, this will fail.</para>
        /// </summary>
        /// <param name="player">Connection which is adding the player.</param>
        /// <param name="character">Player object spawned for the player.</param>
        /// <exception cref="ArgumentException">NetworkIdentity must not be null.</exception>
        public void AddCharacter(INetworkPlayer player, GameObject character)
        {
            NetworkIdentity identity = character.GetNetworkIdentity();
            AddCharacter(player, identity);
        }

        /// <summary>
        /// <para>When an <see cref="AddCharacterMessage"/> message handler has received a request from a player, the server calls this to associate the player object with the connection.</para>
        /// <para>When a player is added for a connection, the client for that connection is made ready automatically. The player object is automatically spawned, so you do not need to call NetworkServer.Spawn for that object. This function is used for "adding" a player, not for "replacing" the player on a connection. If there is already a player on this playerControllerId for this connection, this will fail.</para>
        /// </summary>
        /// <param name="player">Connection which is adding the player.</param>
        /// <param name="identity">Player object spawned for the player.</param>
        /// <exception cref="ArgumentException">NetworkIdentity must not be null.</exception>
        public void AddCharacter(INetworkPlayer player, NetworkIdentity identity)
        {
            // cannot have an existing player object while trying to Add another.
            if (player.HasCharacter)
            {
                throw new ArgumentException("AddCharacter can only be called if the player does not already have a character");
            }

            // make sure we have a controller before we call SetClientReady
            // because the observers will be rebuilt only if we have a controller
            player.Identity = identity;

            identity.SetServerValues(Server, this);

            // Set the connection on the NetworkIdentity on the server, NetworkIdentity.SetLocalPlayer is not called on the server (it is on clients)
            identity.SetClientOwner(player);

            // special case,  we are in host mode,  set hasAuthority to true so that all overrides see it
            if (player == Server.LocalPlayer)
            {
                identity.HasAuthority = true;
                Server.LocalClient.Player.Identity = identity;
            }

<<<<<<< HEAD
            if (logger.LogEnabled()) logger.Log("Adding new playerGameObject object netId: " + identity.NetId + " asset ID " + identity.AssetId);
=======
            // spawn any new visible scene objects
            SpawnVisibleObjects(player);

            if (logger.LogEnabled()) logger.Log("Adding new playerGameObject object netId: " + identity.NetId + " asset ID " + identity.PrefabHash);
>>>>>>> 4ddebe94

            Respawn(identity);
        }

        void Respawn(NetworkIdentity identity)
        {
            if (identity.NetId == 0)
            {
                // If the object has not been spawned, then do a full spawn and update observers
                Spawn(identity.gameObject, identity.Owner);
            }
            else
            {
                // otherwise just replace his data
                SendSpawnMessage(identity, identity.Owner);
            }
        }

        /// <summary>
        /// Sends spawn message to player if it is not loading a scene
        /// </summary>
        /// <param name="identity"></param>
        /// <param name="player"></param>
        public void ShowToPlayer(NetworkIdentity identity, INetworkPlayer player)
        {
            SendSpawnMessage(identity, player);
        }

        public void HideToPlayer(NetworkIdentity identity, INetworkPlayer player)
        {
            player.Send(new ObjectHideMessage { netId = identity.NetId });
        }

        /// <summary>
        /// Removes the player object from the connection
        /// </summary>
        /// <param name="player">The connection of the client to remove from</param>
        /// <param name="destroyServerObject">Indicates whether the server object should be destroyed</param>
        /// <exception cref="InvalidOperationException">Received remove player message but connection has no player</exception>
        public void RemovePlayerForConnection(INetworkPlayer player, bool destroyServerObject = false)
        {
            if (!player.HasCharacter)
            {
                throw new InvalidOperationException("Received remove player message but connection has no player");
            }

            Destroy(player.Identity.gameObject, destroyServerObject);
            player.Identity = null;
        }

        /// <summary>
        /// Handle ServerRpc from specific player, this could be one of multiple players on a single client
        /// </summary>
        /// <param name="player"></param>
        /// <param name="msg"></param>
        void OnServerRpcMessage(INetworkPlayer player, ServerRpcMessage msg)
        {
            if (!Server.World.TryGetIdentity(msg.netId, out NetworkIdentity identity))
            {
                if (logger.WarnEnabled()) logger.LogWarning("Spawned object not found when handling ServerRpc message [netId=" + msg.netId + "]");
                return;
            }
            Skeleton skeleton = RemoteCallHelper.GetSkeleton(msg.functionHash);

            if (skeleton.invokeType != RpcInvokeType.ServerRpc)
            {
                throw new MethodInvocationException($"Invalid ServerRpc for id {msg.functionHash}");
            }

            // ServerRpcs can be for player objects, OR other objects with client-authority
            // -> so if this connection's controller has a different netId then
            //    only allow the ServerRpc if clientAuthorityOwner
            if (skeleton.cmdRequireAuthority && identity.Owner != player)
            {
                if (logger.WarnEnabled()) logger.LogWarning("ServerRpc for object without authority [netId=" + msg.netId + "]");
                return;
            }

            if (logger.LogEnabled()) logger.Log("OnServerRpcMessage for netId=" + msg.netId + " conn=" + player);

            using (PooledNetworkReader networkReader = NetworkReaderPool.GetReader(msg.payload))
            {
                networkReader.ObjectLocator = Server.World;
                identity.HandleRemoteCall(skeleton, msg.componentIndex, networkReader, player, msg.replyId.GetValueOrDefault());
            }
        }

        /// <summary>
        /// Spawns the <paramref name="identity"/> and settings its owner to the player that owns <paramref name="ownerObject"/>
        /// </summary>
        /// <param name="ownerObject">An object owned by a player</param>
        public void Spawn(GameObject obj, GameObject ownerObject)
        {
            NetworkIdentity ownerIdentity = ownerObject.GetNetworkIdentity();

            if (ownerIdentity.Owner == null)
            {
                throw new InvalidOperationException("Player object is not a player in the connection");
            }

            Spawn(obj, ownerIdentity.Owner);
        }

        /// <summary>
        /// Assigns <paramref name="assetId"/> to the <paramref name="obj"/> and then it with <paramref name="owner"/>
        /// <para>
        ///     <see cref="NetworkIdentity.AssetId"/> can only be set on an identity if the current value is Empty
        /// </para>
        /// <para>
        ///     This method is useful if you are creating network objects at runtime and both server and client know what <see cref="Guid"/> to set on an object
        /// </para>
        /// </summary>
        /// <param name="obj">The object to spawn.</param>
        /// <param name="assetId">The assetId of the object to spawn. Used for custom spawn handlers.</param>
        /// <param name="owner">The connection that has authority over the object</param>
        public void Spawn(GameObject obj, int prefabHash, INetworkPlayer owner = null)
        {
            // check first before setting AssetId
            ThrowIfPrefab(obj);

            NetworkIdentity identity = obj.GetNetworkIdentity();
            identity.PrefabHash = prefabHash;
            Spawn(identity, owner);
        }

        /// <summary>
        /// Spawns the <paramref name="identity"/> and settings its owner to <paramref name="owner"/>
        /// </summary>
        public void Spawn(GameObject obj, INetworkPlayer owner = null)
        {
            NetworkIdentity identity = obj.GetNetworkIdentity();
            Spawn(identity, owner);
        }

        /// <summary>
        /// Spawns the <paramref name="identity"/> and keeping owner as <see cref="NetworkIdentity.Owner"/>
        /// </summary>
        public void Spawn(NetworkIdentity identity)
        {
            Spawn(identity, identity.Owner);
        }

        /// <summary>
        /// Spawns the <paramref name="identity"/> and assigns <paramref name="owner"/> to be it's owner
        /// </summary>
        public void Spawn(NetworkIdentity identity, INetworkPlayer owner)
        {
            if (!Server || !Server.Active)
            {
                throw new InvalidOperationException("NetworkServer is not active. Cannot spawn objects without an active server.");
            }

            ThrowIfPrefab(identity.gameObject);

            identity.Owner = owner;

            identity.SetServerValues(Server, this);

            // special case to make sure hasAuthority is set
            // on start server in host mode
            if (owner == Server.LocalPlayer)
                identity.HasAuthority = true;

            if (identity.NetId == 0)
            {
                // the object has not been spawned yet
                identity.NetId = GetNextNetworkId();
                identity.StartServer();
                Server.World.AddIdentity(identity.NetId, identity);
            }

<<<<<<< HEAD
            if (logger.LogEnabled()) logger.Log("SpawnObject instance ID " + identity.NetId + " asset ID " + identity.AssetId);
=======
            if (logger.LogEnabled()) logger.Log("SpawnObject instance ID " + identity.NetId + " asset ID " + identity.PrefabHash);

            identity.RebuildObservers(true);
>>>>>>> 4ddebe94
        }

        internal void SendSpawnMessage(NetworkIdentity identity, INetworkPlayer player)
        {
            // for easier debugging
            if (logger.LogEnabled()) logger.Log("Server SendSpawnMessage: name=" + identity.name + " sceneId=" + identity.sceneId.ToString("X") + " netId=" + identity.NetId);

            // one writer for owner, one for observers
            using (PooledNetworkWriter ownerWriter = NetworkWriterPool.GetWriter(), observersWriter = NetworkWriterPool.GetWriter())
            {
                bool isOwner = identity.Owner == player;

                ArraySegment<byte> payload = CreateSpawnMessagePayload(isOwner, identity, ownerWriter, observersWriter);

                int? prefabHash = identity.PrefabHash != 0 ? identity.PrefabHash : default(int?);
                player.Send(new SpawnMessage
                {
                    netId = identity.NetId,
                    isLocalPlayer = player.Identity == identity,
                    isOwner = isOwner,
                    sceneId = identity.sceneId,
                    prefabHash = prefabHash,
                    // use local values for VR support
                    position = identity.transform.localPosition,
                    rotation = identity.transform.localRotation,
                    scale = identity.transform.localScale,

                    payload = payload,
                });
            }
        }

        static ArraySegment<byte> CreateSpawnMessagePayload(bool isOwner, NetworkIdentity identity, PooledNetworkWriter ownerWriter, PooledNetworkWriter observersWriter)
        {
            // Only call OnSerializeAllSafely if there are NetworkBehaviours
            if (identity.NetworkBehaviours.Length == 0)
            {
                return default;
            }

            // serialize all components with initialState = true
            // (can be null if has none)
            identity.OnSerializeAll(true, ownerWriter, observersWriter);

            // use owner segment if 'conn' owns this identity, otherwise
            // use observers segment
            ArraySegment<byte> payload = isOwner ?
                ownerWriter.ToArraySegment() :
                observersWriter.ToArraySegment();

            return payload;
        }

        /// <summary>
        /// Prefabs are not allowed to be spawned, they most be instantiated first
        /// <para>This check does nothing in builds</para>
        /// </summary>
        /// <exception cref="InvalidOperationException">Throws in the editor if object is part of a prefab</exception>
        static void ThrowIfPrefab(GameObject obj)
        {
#if UNITY_EDITOR
            if (UnityEditor.PrefabUtility.IsPartOfPrefabAsset(obj))
            {
                throw new InvalidOperationException($"GameObject {obj.name} is a prefab, it can't be spawned.");
            }
#endif
        }

        /// <summary>
        /// Destroys this object and corresponding objects on all clients.
        /// <param name="gameObject">Game object to destroy.</param>
        /// <param name="destroyServerObject">Sets if server object will also be destroyed</param>
        /// </summary>
        public void Destroy(GameObject gameObject, bool destroyServerObject = true)
        {
            if (gameObject == null)
            {
                logger.Log("NetworkServer DestroyObject is null");
                return;
            }

            NetworkIdentity identity = gameObject.GetNetworkIdentity();
            DestroyObject(identity, destroyServerObject);
        }

        /// <summary>
        /// Destroys this object and corresponding objects on all clients.
        /// <param name="identity">Game object to destroy.</param>
        /// <param name="destroyServerObject">Sets if server object will also be destroyed</param>
        /// </summary>
        public void Destroy(NetworkIdentity identity, bool destroyServerObject = true)
        {
            if (identity == null)
            {
                logger.Log("NetworkServer DestroyObject is null");
                return;
            }

            DestroyObject(identity, destroyServerObject);
        }

        void DestroyObject(NetworkIdentity identity, bool destroyServerObject)
        {
            if (logger.LogEnabled()) logger.Log("DestroyObject instance:" + identity.NetId);

            Server.World.RemoveIdentity(identity);
            identity.Owner?.RemoveOwnedObject(identity);

            InterestManager.Send(identity, new ObjectDestroyMessage { netId = identity.NetId });

            if (Server.LocalClientActive)
            {
                identity.StopClient();
            }

            identity.StopServer();

            identity.Reset();
            // when unspawning, dont destroy the server's object
            if (destroyServerObject)
            {
                UnityEngine.Object.Destroy(identity.gameObject);
            }
        }

        internal bool ValidateSceneObject(NetworkIdentity identity)
        {
            if (identity.gameObject.hideFlags == HideFlags.NotEditable ||
                identity.gameObject.hideFlags == HideFlags.HideAndDontSave)
                return false;

#if UNITY_EDITOR
            if (UnityEditor.EditorUtility.IsPersistent(identity.gameObject))
                return false;
#endif

            // If not a scene object
            return identity.sceneId != 0;
        }

        private class NetworkIdentityComparer : IComparer<NetworkIdentity>
        {
            public int Compare(NetworkIdentity x, NetworkIdentity y)
            {
                return x.NetId.CompareTo(y.NetId);
            }
        }

        /// <summary>
        /// This causes NetworkIdentity objects in a scene to be spawned on a server.
        /// <para>
        ///     Calling SpawnObjects() causes all scene objects to be spawned.
        ///     It is like calling NetworkServer.Spawn() for each of them.
        /// </para>
        /// </summary>
        /// <exception cref="InvalidOperationException">Thrown when server is not active</exception>
        public void SpawnObjects()
        {
            // only if server active
            if (!Server || !Server.Active)
                throw new InvalidOperationException("Server was not active");

            NetworkIdentity[] identities = Resources.FindObjectsOfTypeAll<NetworkIdentity>();
            Array.Sort(identities, new NetworkIdentityComparer());

            foreach (NetworkIdentity identity in identities)
            {
                if (ValidateSceneObject(identity))
                {
                    if (logger.LogEnabled()) logger.Log("SpawnObjects sceneId:" + identity.sceneId.ToString("X") + " name:" + identity.gameObject.name);

                    Spawn(identity.gameObject);
                }
            }
        }
    }
}<|MERGE_RESOLUTION|>--- conflicted
+++ resolved
@@ -210,18 +210,7 @@
                 Server.LocalClient.Player.Identity = identity;
             }
 
-<<<<<<< HEAD
-            if (logger.LogEnabled()) logger.Log($"Replacing playerGameObject object netId: {identity.NetId} asset ID {identity.AssetId}");
-=======
-            // add connection to observers AFTER the playerController was set.
-            // by definition, there is nothing to observe if there is no player
-            // controller.
-            //
-            // IMPORTANT: do this in AddCharacter & ReplaceCharacter!
-            SpawnVisibleObjectForPlayer(player);
-
             if (logger.LogEnabled()) logger.Log($"Replacing playerGameObject object netId: {identity.NetId} asset ID {identity.PrefabHash}");
->>>>>>> 4ddebe94
 
             Respawn(identity);
 
@@ -288,14 +277,7 @@
                 Server.LocalClient.Player.Identity = identity;
             }
 
-<<<<<<< HEAD
-            if (logger.LogEnabled()) logger.Log("Adding new playerGameObject object netId: " + identity.NetId + " asset ID " + identity.AssetId);
-=======
-            // spawn any new visible scene objects
-            SpawnVisibleObjects(player);
-
             if (logger.LogEnabled()) logger.Log("Adding new playerGameObject object netId: " + identity.NetId + " asset ID " + identity.PrefabHash);
->>>>>>> 4ddebe94
 
             Respawn(identity);
         }
@@ -467,13 +449,7 @@
                 Server.World.AddIdentity(identity.NetId, identity);
             }
 
-<<<<<<< HEAD
-            if (logger.LogEnabled()) logger.Log("SpawnObject instance ID " + identity.NetId + " asset ID " + identity.AssetId);
-=======
             if (logger.LogEnabled()) logger.Log("SpawnObject instance ID " + identity.NetId + " asset ID " + identity.PrefabHash);
-
-            identity.RebuildObservers(true);
->>>>>>> 4ddebe94
         }
 
         internal void SendSpawnMessage(NetworkIdentity identity, INetworkPlayer player)
