// Injects server/client active checks for [Server/Client] attributes
using Mono.Cecil;
using Mono.Cecil.Cil;

namespace Mirror.Weaver
{
    static class ServerClientAttributeProcessor
    {
        public static bool Process(TypeDefinition td)
        {
            bool modified = false;
            foreach (MethodDefinition md in td.Methods)
            {
                modified |= ProcessSiteMethod(md);
            }

            foreach (TypeDefinition nested in td.NestedTypes)
            {
                modified |= Process(nested);
            }
            return modified;
        }

        static bool ProcessSiteMethod(MethodDefinition md)
        {
            if (md.Name == ".cctor" ||
                md.Name == NetworkBehaviourProcessor.ProcessedFunctionName ||
                md.Name.StartsWith(Weaver.InvokeRpcPrefix))
                return false;

            if (md.IsAbstract)
            {
                if (HasServerClientAttribute(md))
                {
                    Weaver.Error("Server or Client Attributes can't be added to abstract method. Server and Client Attributes are not inherited so they need to be applied to the override methods instead.", md);
                }
                return false;
            }

            if (md.Body != null && md.Body.Instructions != null)
            {
                return ProcessMethodAttributes(md);
            }
            return false;
        }

        public static bool HasServerClientAttribute(MethodDefinition md)
        {
            foreach (CustomAttribute attr in md.CustomAttributes)
            {
                switch (attr.Constructor.DeclaringType.ToString())
                {
                    case "Mirror.ServerAttribute":
                    case "Mirror.ClientAttribute":
                    case "Mirror.HasAuthorityAttribute":
                    case "Mirror.LocalPlayerAttribute":
                        return true;
                    default:
                        break;
                }
            }
            return false;
        }

<<<<<<< HEAD
        static bool ProcessMethodAttributes(MethodDefinition md)
        {
            bool modified = false;
            foreach (CustomAttribute attr in md.CustomAttributes)
            {
                switch (attr.Constructor.DeclaringType.ToString())
                {
                    case "Mirror.ServerAttribute":
                        InjectGuard(md, attr, WeaverTypes.NetworkBehaviourIsServer, "[Server] function '" + md.FullName + "' called on client");
                        modified = true;
                        break;
                    case "Mirror.ClientAttribute":
                        InjectGuard(md, attr, WeaverTypes.NetworkBehaviourIsClient, "[Client] function '" + md.FullName + "' called on server");
                        modified = true;
                        break;
                    case "Mirror.HasAuthorityAttribute":
                        InjectGuard(md, attr, WeaverTypes.NetworkBehaviourHasAuthority, "[Has Authority] function '" + md.FullName + "' called on player without authority");
                        modified = true;
                        break;
                    case "Mirror.LocalPlayerAttribute":
                        InjectGuard(md, attr, WeaverTypes.NetworkBehaviourIsLocalPlayer, "[Local Player] function '" + md.FullName + "' called on nonlocal player");
                        modified = true;
                        break;
                    default:
                        break;
                }
                return modified;
            }
=======
        public static bool ProcessMethodAttributes(MethodDefinition md)
        {
            if (md.HasCustomAttribute<ServerAttribute>())
                InjectServerGuard(md, true);
            else if (md.HasCustomAttribute<ServerCallbackAttribute>())
                InjectServerGuard(md, false);
            else if (md.HasCustomAttribute<ClientAttribute>())
                InjectClientGuard(md, true);
            else if (md.HasCustomAttribute<ClientCallbackAttribute>())
                InjectClientGuard(md, false);
            else
                return false;
>>>>>>> 541b516d

            return true;
        }

        static void InjectGuard(MethodDefinition md, CustomAttribute attribute, MethodReference predicate, string message)
        {
            bool throwError = attribute.GetField("error", true);

            if (!Weaver.IsNetworkBehaviour(md.DeclaringType))
            {
                Weaver.Error($"{attribute.AttributeType.Name} method {md.Name} must be declared in a NetworkBehaviour", md);
                return;
            }
            ILProcessor worker = md.Body.GetILProcessor();
            Instruction top = md.Body.Instructions[0];

            worker.InsertBefore(top, worker.Create(OpCodes.Ldarg_0));
            worker.InsertBefore(top, worker.Create(OpCodes.Call, predicate));
            worker.InsertBefore(top, worker.Create(OpCodes.Brtrue, top));
            if (throwError)
            {
                worker.InsertBefore(top, worker.Create(OpCodes.Ldstr, message));
                worker.InsertBefore(top, worker.Create(OpCodes.Newobj, WeaverTypes.MethodInvocationExceptionConstructor));
                worker.InsertBefore(top, worker.Create(OpCodes.Throw));
            }
            InjectGuardParameters(md, worker, top);
            InjectGuardReturnValue(md, worker, top);
            worker.InsertBefore(top, worker.Create(OpCodes.Ret));
        }

        // this is required to early-out from a function with "ref" or "out" parameters
        static void InjectGuardParameters(MethodDefinition md, ILProcessor worker, Instruction top)
        {
            int offset = md.Resolve().IsStatic ? 0 : 1;
            for (int index = 0; index < md.Parameters.Count; index++)
            {
                ParameterDefinition param = md.Parameters[index];
                if (param.IsOut)
                {
                    TypeReference elementType = param.ParameterType.GetElementType();

                    md.Body.Variables.Add(new VariableDefinition(elementType));
                    md.Body.InitLocals = true;

                    worker.InsertBefore(top, worker.Create(OpCodes.Ldarg, index + offset));
                    worker.InsertBefore(top, worker.Create(OpCodes.Ldloca_S, (byte)(md.Body.Variables.Count - 1)));
                    worker.InsertBefore(top, worker.Create(OpCodes.Initobj, elementType));
                    worker.InsertBefore(top, worker.Create(OpCodes.Ldloc, md.Body.Variables.Count - 1));
                    worker.InsertBefore(top, worker.Create(OpCodes.Stobj, elementType));
                }
            }
        }

        // this is required to early-out from a function with a return value.
        static void InjectGuardReturnValue(MethodDefinition md, ILProcessor worker, Instruction top)
        {
            if (!md.ReturnType.Is(typeof(void)))
            {
                md.Body.Variables.Add(new VariableDefinition(md.ReturnType));
                md.Body.InitLocals = true;

                worker.InsertBefore(top, worker.Create(OpCodes.Ldloca_S, (byte)(md.Body.Variables.Count - 1)));
                worker.InsertBefore(top, worker.Create(OpCodes.Initobj, md.ReturnType));
                worker.InsertBefore(top, worker.Create(OpCodes.Ldloc, md.Body.Variables.Count - 1));
            }
        }
    }
}<|MERGE_RESOLUTION|>--- conflicted
+++ resolved
@@ -28,95 +28,40 @@
                 md.Name.StartsWith(Weaver.InvokeRpcPrefix))
                 return false;
 
+            return ProcessMethodAttributes(md);
+        }
+
+        static bool ProcessMethodAttributes(MethodDefinition md)
+        {
+            bool modified = InjectGuard<ServerAttribute>(md, WeaverTypes.NetworkBehaviourIsServer, "[Server] function '" + md.FullName + "' called on client");
+
+            modified |= InjectGuard<ClientAttribute>(md, WeaverTypes.NetworkBehaviourIsClient, "[Client] function '" + md.FullName + "' called on server");
+
+            modified |= InjectGuard<HasAuthorityAttribute>(md, WeaverTypes.NetworkBehaviourHasAuthority, "[Has Authority] function '" + md.FullName + "' called on player without authority");
+
+            modified |= InjectGuard<LocalPlayerAttribute>(md, WeaverTypes.NetworkBehaviourIsLocalPlayer, "[Local Player] function '" + md.FullName + "' called on nonlocal player");
+
+            return modified;
+        }
+
+        static bool InjectGuard<TAttribute>(MethodDefinition md, MethodReference predicate, string message)
+        {
+            var attribute = md.GetCustomAttribute<TAttribute>();
+            if (attribute == null)
+                return false;
+
             if (md.IsAbstract)
             {
-                if (HasServerClientAttribute(md))
-                {
-                    Weaver.Error("Server or Client Attributes can't be added to abstract method. Server and Client Attributes are not inherited so they need to be applied to the override methods instead.", md);
-                }
+                Weaver.Error($" {typeof(TAttribute)} can't be applied to abstract method. Apply to override methods instead.", md);
                 return false;
             }
 
-            if (md.Body != null && md.Body.Instructions != null)
-            {
-                return ProcessMethodAttributes(md);
-            }
-            return false;
-        }
-
-        public static bool HasServerClientAttribute(MethodDefinition md)
-        {
-            foreach (CustomAttribute attr in md.CustomAttributes)
-            {
-                switch (attr.Constructor.DeclaringType.ToString())
-                {
-                    case "Mirror.ServerAttribute":
-                    case "Mirror.ClientAttribute":
-                    case "Mirror.HasAuthorityAttribute":
-                    case "Mirror.LocalPlayerAttribute":
-                        return true;
-                    default:
-                        break;
-                }
-            }
-            return false;
-        }
-
-<<<<<<< HEAD
-        static bool ProcessMethodAttributes(MethodDefinition md)
-        {
-            bool modified = false;
-            foreach (CustomAttribute attr in md.CustomAttributes)
-            {
-                switch (attr.Constructor.DeclaringType.ToString())
-                {
-                    case "Mirror.ServerAttribute":
-                        InjectGuard(md, attr, WeaverTypes.NetworkBehaviourIsServer, "[Server] function '" + md.FullName + "' called on client");
-                        modified = true;
-                        break;
-                    case "Mirror.ClientAttribute":
-                        InjectGuard(md, attr, WeaverTypes.NetworkBehaviourIsClient, "[Client] function '" + md.FullName + "' called on server");
-                        modified = true;
-                        break;
-                    case "Mirror.HasAuthorityAttribute":
-                        InjectGuard(md, attr, WeaverTypes.NetworkBehaviourHasAuthority, "[Has Authority] function '" + md.FullName + "' called on player without authority");
-                        modified = true;
-                        break;
-                    case "Mirror.LocalPlayerAttribute":
-                        InjectGuard(md, attr, WeaverTypes.NetworkBehaviourIsLocalPlayer, "[Local Player] function '" + md.FullName + "' called on nonlocal player");
-                        modified = true;
-                        break;
-                    default:
-                        break;
-                }
-                return modified;
-            }
-=======
-        public static bool ProcessMethodAttributes(MethodDefinition md)
-        {
-            if (md.HasCustomAttribute<ServerAttribute>())
-                InjectServerGuard(md, true);
-            else if (md.HasCustomAttribute<ServerCallbackAttribute>())
-                InjectServerGuard(md, false);
-            else if (md.HasCustomAttribute<ClientAttribute>())
-                InjectClientGuard(md, true);
-            else if (md.HasCustomAttribute<ClientCallbackAttribute>())
-                InjectClientGuard(md, false);
-            else
-                return false;
->>>>>>> 541b516d
-
-            return true;
-        }
-
-        static void InjectGuard(MethodDefinition md, CustomAttribute attribute, MethodReference predicate, string message)
-        {
             bool throwError = attribute.GetField("error", true);
 
             if (!Weaver.IsNetworkBehaviour(md.DeclaringType))
             {
                 Weaver.Error($"{attribute.AttributeType.Name} method {md.Name} must be declared in a NetworkBehaviour", md);
-                return;
+                return true;
             }
             ILProcessor worker = md.Body.GetILProcessor();
             Instruction top = md.Body.Instructions[0];
@@ -133,6 +78,7 @@
             InjectGuardParameters(md, worker, top);
             InjectGuardReturnValue(md, worker, top);
             worker.InsertBefore(top, worker.Create(OpCodes.Ret));
+            return true;
         }
 
         // this is required to early-out from a function with "ref" or "out" parameters
