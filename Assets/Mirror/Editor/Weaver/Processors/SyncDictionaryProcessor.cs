using Mono.Cecil;

namespace Mirror.Weaver
{
    /// <summary>
    /// generates OnSerialize/OnDeserialize for SyncLists
    /// </summary>
    static class SyncDictionaryProcessor
    {
        /// <summary>
        /// Generates serialization methods for synclists
        /// </summary>
        /// <param name="td">The synclist class</param>
        public static void Process(TypeDefinition td)
        {
<<<<<<< HEAD
            var resolver = new GenericArgumentResolver(2);

            TypeReference keyType = resolver.GetGenericFromBaseClass(td, 0, WeaverTypes.SyncDictionaryType);
            if (keyType != null)
=======
            GenericArgumentResolver resolver = new GenericArgumentResolver(2);
            TypeReference syncDictionaryType = WeaverTypes.Import(typeof(SyncDictionary<,>));

            if (resolver.GetGenericFromBaseClass(td, 0, syncDictionaryType, out TypeReference keyType))
>>>>>>> 783c6d21
            {
                SyncObjectProcessor.GenerateSerialization(td, keyType, syncDictionaryType, "SerializeKey", "DeserializeKey");
            }
            else
            {
                Weaver.Error($"Could not find generic arguments for SyncDictionary in {td.Name}", td);
                return;
            }

<<<<<<< HEAD
            TypeReference itemType = resolver.GetGenericFromBaseClass(td, 1, WeaverTypes.SyncDictionaryType);
            if (itemType != null)
=======
            if (resolver.GetGenericFromBaseClass(td, 1, syncDictionaryType, out TypeReference itemType))
>>>>>>> 783c6d21
            {
                SyncObjectProcessor.GenerateSerialization(td, itemType, syncDictionaryType, "SerializeItem", "DeserializeItem");
            }
            else
            {
                Weaver.Error($"Could not find generic arguments for SyncDictionary in {td.Name}", td);
            }
        }
    }
}<|MERGE_RESOLUTION|>--- conflicted
+++ resolved
@@ -13,17 +13,10 @@
         /// <param name="td">The synclist class</param>
         public static void Process(TypeDefinition td)
         {
-<<<<<<< HEAD
             var resolver = new GenericArgumentResolver(2);
-
-            TypeReference keyType = resolver.GetGenericFromBaseClass(td, 0, WeaverTypes.SyncDictionaryType);
+            var syncDictionaryType = WeaverTypes.Import(typeof(SyncDictionary<,>));
+            TypeReference keyType = resolver.GetGenericFromBaseClass(td, 0, syncDictionaryType);
             if (keyType != null)
-=======
-            GenericArgumentResolver resolver = new GenericArgumentResolver(2);
-            TypeReference syncDictionaryType = WeaverTypes.Import(typeof(SyncDictionary<,>));
-
-            if (resolver.GetGenericFromBaseClass(td, 0, syncDictionaryType, out TypeReference keyType))
->>>>>>> 783c6d21
             {
                 SyncObjectProcessor.GenerateSerialization(td, keyType, syncDictionaryType, "SerializeKey", "DeserializeKey");
             }
@@ -33,12 +26,8 @@
                 return;
             }
 
-<<<<<<< HEAD
-            TypeReference itemType = resolver.GetGenericFromBaseClass(td, 1, WeaverTypes.SyncDictionaryType);
+            TypeReference itemType = resolver.GetGenericFromBaseClass(td, 1, syncDictionaryType);
             if (itemType != null)
-=======
-            if (resolver.GetGenericFromBaseClass(td, 1, syncDictionaryType, out TypeReference itemType))
->>>>>>> 783c6d21
             {
                 SyncObjectProcessor.GenerateSerialization(td, itemType, syncDictionaryType, "SerializeItem", "DeserializeItem");
             }
