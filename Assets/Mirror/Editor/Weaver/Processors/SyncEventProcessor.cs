--- conflicted
+++ resolved
@@ -27,11 +27,7 @@
                 return null;
             }
 
-<<<<<<< HEAD
-            var cmd = new MethodDefinition("InvokeSyncEvent" + ed.Name, MethodAttributes.Family |
-=======
-            MethodDefinition cmd = new MethodDefinition(Weaver.InvokeRpcPrefix + ed.Name, MethodAttributes.Family |
->>>>>>> df16a7d3
+            var cmd = new MethodDefinition(Weaver.InvokeRpcPrefix + ed.Name, MethodAttributes.Family |
                     MethodAttributes.Static |
                     MethodAttributes.HideBySig,
                     Weaver.voidType);
@@ -72,11 +68,7 @@
         public static MethodDefinition ProcessEventCall(TypeDefinition td, EventDefinition ed, CustomAttribute syncEventAttr)
         {
             MethodReference invoke = Resolvers.ResolveMethod(ed.EventType, Weaver.CurrentAssembly, "Invoke");
-<<<<<<< HEAD
-            var evt = new MethodDefinition("Call" + ed.Name, MethodAttributes.Public |
-=======
-            MethodDefinition evt = new MethodDefinition(Weaver.SyncEventPrefix + ed.Name, MethodAttributes.Public |
->>>>>>> df16a7d3
+            var evt = new MethodDefinition(Weaver.SyncEventPrefix + ed.Name, MethodAttributes.Public |
                     MethodAttributes.HideBySig,
                     Weaver.voidType);
             // add paramters
