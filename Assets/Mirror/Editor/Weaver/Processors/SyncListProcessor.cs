<<<<<<< HEAD
using Mono.Cecil;
=======
using System;
using Mono.CecilX;
>>>>>>> 8dbf4672

namespace Mirror.Weaver
{
    /// <summary>
    /// generates OnSerialize/OnDeserialize for SyncLists
    /// </summary>
    static class SyncListProcessor
    {
        /// <summary>
        /// Generates serialization methods for synclists
        /// </summary>
        /// <param name="td">The synclist class</param>
        /// <param name="mirrorBaseType">the base SyncObject td inherits from</param>
        public static void Process(TypeDefinition td, Type mirrorBaseType)
        {
<<<<<<< HEAD
            var resolver = new GenericArgumentResolver(1);

            TypeReference itemType = resolver.GetGenericFromBaseClass(td, 0, mirrorBaseType);
            if (itemType != null)
=======
            TypeReference [] arguments = GenericArgumentResolver.GetGenericArguments(td, mirrorBaseType);
            if (arguments != null)
>>>>>>> 8dbf4672
            {
                SyncObjectProcessor.GenerateSerialization(td, arguments[0], mirrorBaseType, "SerializeItem", "DeserializeItem");
            }
            else
            {
                Weaver.Error($"Could not find generic arguments for {mirrorBaseType.Name} in {td}", td);
            }
        }
    }
}<|MERGE_RESOLUTION|>--- conflicted
+++ resolved
@@ -1,9 +1,5 @@
-<<<<<<< HEAD
+using System;
 using Mono.Cecil;
-=======
-using System;
-using Mono.CecilX;
->>>>>>> 8dbf4672
 
 namespace Mirror.Weaver
 {
@@ -19,15 +15,8 @@
         /// <param name="mirrorBaseType">the base SyncObject td inherits from</param>
         public static void Process(TypeDefinition td, Type mirrorBaseType)
         {
-<<<<<<< HEAD
-            var resolver = new GenericArgumentResolver(1);
-
-            TypeReference itemType = resolver.GetGenericFromBaseClass(td, 0, mirrorBaseType);
-            if (itemType != null)
-=======
             TypeReference [] arguments = GenericArgumentResolver.GetGenericArguments(td, mirrorBaseType);
             if (arguments != null)
->>>>>>> 8dbf4672
             {
                 SyncObjectProcessor.GenerateSerialization(td, arguments[0], mirrorBaseType, "SerializeItem", "DeserializeItem");
             }
