--- conflicted
+++ resolved
@@ -123,11 +123,7 @@
             return get;
         }
 
-<<<<<<< HEAD
-        public static MethodDefinition ProcessSyncVarSet(FieldDefinition fd, string originalName, long dirtyBit, FieldDefinition netFieldId)
-=======
-        public static MethodDefinition GenerateSyncVarSetter(TypeDefinition td, FieldDefinition fd, string originalName, long dirtyBit, FieldDefinition netFieldId)
->>>>>>> a0aecf11
+        public static MethodDefinition GenerateSyncVarSetter(FieldDefinition fd, string originalName, long dirtyBit, FieldDefinition netFieldId)
         {
             //Create the set method
             var set = new MethodDefinition("set_Network" + originalName, MethodAttributes.Public |
@@ -283,13 +279,8 @@
                 syncVarNetIds[fd] = netIdField;
             }
 
-<<<<<<< HEAD
-            MethodDefinition get = ProcessSyncVarGet(fd, originalName, netIdField);
-            MethodDefinition set = ProcessSyncVarSet(fd, originalName, dirtyBit, netIdField);
-=======
             MethodDefinition get = GenerateSyncVarGetter(fd, originalName, netIdField);
-            MethodDefinition set = GenerateSyncVarSetter(td, fd, originalName, dirtyBit, netIdField);
->>>>>>> a0aecf11
+            MethodDefinition set = GenerateSyncVarSetter(fd, originalName, dirtyBit, netIdField);
 
             //NOTE: is property even needed? Could just use a setter function?
             //create the property
