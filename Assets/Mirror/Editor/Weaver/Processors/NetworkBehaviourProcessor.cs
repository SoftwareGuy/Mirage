--- conflicted
+++ resolved
@@ -163,13 +163,8 @@
             writer.WriteNetworkIdentity(someTarget);
              */
 
-<<<<<<< HEAD
             bool skipFirst = callType == RemoteCallType.ClientRpc
                 && RpcProcessor.HasNetworkConnectionParameter(method);
-=======
-            bool skipFirst = callType == RemoteCallType.TargetRpc
-                && TargetRpcProcessor.HasNetworkConnectionParameter(method);
->>>>>>> a0aecf11
 
             // arg of calling  function, arg 0 is "this" so start counting at 1
             int argNum = 1;
@@ -802,12 +797,6 @@
             CallCmdDoSomething(reader.ReadPackedInt32(), reader.ReadNetworkIdentity());
              */
 
-<<<<<<< HEAD
-=======
-            bool skipFirst = callType == RemoteCallType.TargetRpc
-                && TargetRpcProcessor.HasNetworkConnectionParameter(method);
-
->>>>>>> a0aecf11
             // arg of calling  function, arg 0 is "this" so start counting at 1
             int argNum = 1;
             foreach (ParameterDefinition param in method.Parameters)
@@ -855,11 +844,7 @@
             collection.Add(new ParameterDefinition("obj", ParameterAttributes.None, WeaverTypes.Import<NetworkBehaviour>()));
             collection.Add(new ParameterDefinition("reader", ParameterAttributes.None, WeaverTypes.Import<NetworkReader>()));
             // senderConnection is only used for commands but NetworkBehaviour.CmdDelegate is used for all remote calls
-<<<<<<< HEAD
-            collection.Add(new ParameterDefinition("senderConnection", ParameterAttributes.None, WeaverTypes.Import<Mirror.INetworkConnection>()));
-=======
-            collection.Add(new ParameterDefinition("senderConnection", ParameterAttributes.None, WeaverTypes.Import<NetworkConnection>()));
->>>>>>> a0aecf11
+            collection.Add(new ParameterDefinition("senderConnection", ParameterAttributes.None, WeaverTypes.Import<INetworkConnection>()));
         }
 
         // check if a Command/TargetRpc/Rpc function & parameters are valid for weaving
@@ -913,12 +898,6 @@
         // validate parameters for a remote function call like Rpc/Cmd
         static bool ValidateParameter(MethodReference method, ParameterDefinition param, RemoteCallType callType, bool firstParam)
         {
-<<<<<<< HEAD
-=======
-            bool isNetworkConnection = param.ParameterType.Is<NetworkConnection>();
-            bool isSenderConnection = IsSenderConnection(param, callType);
-
->>>>>>> a0aecf11
             if (param.IsOut)
             {
                 Weaver.Error($"{method.Name} cannot have out parameters", method);
@@ -953,19 +932,7 @@
 
         public static bool IsNetworkConnection(TypeReference type)
         {
-<<<<<<< HEAD
-            return type.Resolve().ImplementsInterface<Mirror.INetworkConnection>();
-=======
-            if (callType != RemoteCallType.Command)
-            {
-                return false;
-            }
-
-            TypeReference type = param.ParameterType;
-
-            return type.Is<NetworkConnectionToClient>()
-                || type.Resolve().IsDerivedFrom<NetworkConnectionToClient>();
->>>>>>> a0aecf11
+            return type.Resolve().ImplementsInterface<INetworkConnection>();
         }
 
         void ProcessMethods()
@@ -979,17 +946,7 @@
             {
                 foreach (CustomAttribute ca in md.CustomAttributes)
                 {
-<<<<<<< HEAD
-                    if (ca.AttributeType.Is<Mirror.ServerRpcAttribute>())
-=======
-                    if (ca.AttributeType.Is<CommandAttribute>())
-                    {
-                        ProcessCommand(names, md, ca);
-                        break;
-                    }
-
-                    if (ca.AttributeType.Is<TargetRpcAttribute>())
->>>>>>> a0aecf11
+                    if (ca.AttributeType.Is<ServerRpcAttribute>())
                     {
                         ProcessServerRpc(names, md, ca);
                         break;
