--- conflicted
+++ resolved
@@ -1,13 +1,9 @@
 {
     "name": "Mirror.Weaver",
-<<<<<<< HEAD
-    "references": [],
-=======
     "references": [
         "Mirror"
     ],
     "optionalUnityReferences": [],
->>>>>>> 783c6d21
     "includePlatforms": [
         "Editor"
     ],
