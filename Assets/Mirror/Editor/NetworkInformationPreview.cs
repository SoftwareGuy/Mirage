--- conflicted
+++ resolved
@@ -274,18 +274,9 @@
             {
                 behaviourInfos.Add(new NetworkBehaviourInfo
                 {
-<<<<<<< HEAD
-                    behaviourInfos.Add(new NetworkBehaviourInfo
-                    {
-                        Name = new GUIContent(behaviour.GetType().FullName),
-                        Behaviour = behaviour
-                    });
-                }
-=======
-                    name = new GUIContent(behaviour.GetType().FullName),
-                    behaviour = behaviour
+                    Name = new GUIContent(behaviour.GetType().FullName),
+                    Behaviour = behaviour
                 });
->>>>>>> de768d14
             }
             return behaviourInfos;
         }
