using System.Collections.Generic;
using UnityEditor;
using UnityEngine;
using UnityObject = UnityEngine.Object;

namespace Mirror
{
    [CustomPreview(typeof(GameObject))]
    class NetworkInformationPreview : ObjectPreview
    {
        struct NetworkIdentityInfo
        {
            public GUIContent Name;
            public GUIContent Value;
        }

        struct NetworkBehaviourInfo
        {
            // This is here just so we can check if it's enabled/disabled
            public NetworkBehaviour Behaviour;
            public GUIContent Name;
        }

        class Styles
        {
            public GUIStyle LabelStyle = new GUIStyle(EditorStyles.label);
            public GUIStyle ComponentName = new GUIStyle(EditorStyles.boldLabel);
            public GUIStyle DisabledName = new GUIStyle(EditorStyles.miniLabel);

            public Styles()
            {
                Color fontColor = new Color(0.7f, 0.7f, 0.7f);
                LabelStyle.padding.right += 20;
                LabelStyle.normal.textColor = fontColor;
                LabelStyle.active.textColor = fontColor;
                LabelStyle.focused.textColor = fontColor;
                LabelStyle.hover.textColor = fontColor;
                LabelStyle.onNormal.textColor = fontColor;
                LabelStyle.onActive.textColor = fontColor;
                LabelStyle.onFocused.textColor = fontColor;
                LabelStyle.onHover.textColor = fontColor;

                ComponentName.normal.textColor = fontColor;
                ComponentName.active.textColor = fontColor;
                ComponentName.focused.textColor = fontColor;
                ComponentName.hover.textColor = fontColor;
                ComponentName.onNormal.textColor = fontColor;
                ComponentName.onActive.textColor = fontColor;
                ComponentName.onFocused.textColor = fontColor;
                ComponentName.onHover.textColor = fontColor;

                DisabledName.normal.textColor = fontColor;
                DisabledName.active.textColor = fontColor;
                DisabledName.focused.textColor = fontColor;
                DisabledName.hover.textColor = fontColor;
                DisabledName.onNormal.textColor = fontColor;
                DisabledName.onActive.textColor = fontColor;
                DisabledName.onFocused.textColor = fontColor;
                DisabledName.onHover.textColor = fontColor;
            }
        }

        GUIContent title;
        Styles styles = new Styles();

        public override void Initialize(UnityObject[] targets)
        {
            base.Initialize(targets);
        }

        public override GUIContent GetPreviewTitle()
        {
            if (title == null)
            {
                title = new GUIContent("Network Information");
            }
            return title;
        }

        public override bool HasPreviewGUI()
        {
            return target != null && target is GameObject gameObject && gameObject.GetComponent<NetworkIdentity>() != null;
        }

        public override void OnPreviewGUI(Rect r, GUIStyle background)
        {
            if (Event.current.type != EventType.Repaint)
                return;

            if (target == null)
                return;

            var targetGameObject = target as GameObject;

            if (targetGameObject == null)
                return;

            NetworkIdentity identity = targetGameObject.GetComponent<NetworkIdentity>();

            if (identity == null)
                return;

            if (styles == null)
                styles = new Styles();

<<<<<<< HEAD
            // Get required label size for the names of the information values we're going to show
            // There are two columns, one with label for the name of the info and the next for the value
            var maxNameLabelSize = new Vector2(140, 16);
            Vector2 maxValueLabelSize = GetMaxNameLabelSize();

            //Apply padding
            var previewPadding = new RectOffset(-5, -5, -5, -5);
=======

            // padding
            RectOffset previewPadding = new RectOffset(-5, -5, -5, -5);
>>>>>>> 8026f6dc
            Rect paddedr = previewPadding.Add(r);

            //Centering
            float initialX = paddedr.x + 10;
            float Y = paddedr.y + 10;

            Y = DrawNetworkIdentityInfo(identity, initialX, Y);

            Y = DrawNetworkBehaviors(identity, initialX, Y);

            Y = DrawObservers(identity, initialX, Y);

            _ = DrawOwner(identity, initialX, Y);

        }

<<<<<<< HEAD
            var labelRect = new Rect(initialX, initialY, maxNameLabelSize.x, maxNameLabelSize.y);
            var idLabelRect = new Rect(maxNameLabelSize.x, initialY, maxValueLabelSize.x, maxValueLabelSize.y);
=======
        private float DrawNetworkIdentityInfo(NetworkIdentity identity, float initialX, float Y)
        {
            IEnumerable<NetworkIdentityInfo> infos = GetNetworkIdentityInfo(identity);
            // Get required label size for the names of the information values we're going to show
            // There are two columns, one with label for the name of the info and the next for the value
            Vector2 maxNameLabelSize = new Vector2(140, 16);
            Vector2 maxValueLabelSize = GetMaxNameLabelSize(infos);
>>>>>>> 8026f6dc

            Rect labelRect = new Rect(initialX, Y, maxNameLabelSize.x, maxNameLabelSize.y);
            Rect idLabelRect = new Rect(maxNameLabelSize.x, Y, maxValueLabelSize.x, maxValueLabelSize.y);

            foreach (NetworkIdentityInfo info in infos)
            {
                GUI.Label(labelRect, info.Name, styles.LabelStyle);
                GUI.Label(idLabelRect, info.Value, styles.ComponentName);
                labelRect.y += labelRect.height;
                labelRect.x = initialX;
                idLabelRect.y += idLabelRect.height;
            }

            return labelRect.y;
        }

        private float DrawNetworkBehaviors(NetworkIdentity identity, float initialX, float Y)
        {
            IEnumerable<NetworkBehaviourInfo> behavioursInfo = GetNetworkBehaviorInfo(identity);

            // Show behaviours list in a different way than the name/value pairs above
<<<<<<< HEAD
            float lastY = labelRect.y;
            if (behavioursInfo != null && behavioursInfo.Count > 0)
            {
                Vector2 maxBehaviourLabelSize = GetMaxBehaviourLabelSize();
                var behaviourRect = new Rect(initialX, labelRect.y + 10, maxBehaviourLabelSize.x, maxBehaviourLabelSize.y);

                GUI.Label(behaviourRect, new GUIContent("Network Behaviours"), styles.LabelStyle);
                // indent names
                behaviourRect.x += 20;
                behaviourRect.y += behaviourRect.height;
=======
            Vector2 maxBehaviourLabelSize = GetMaxBehaviourLabelSize(behavioursInfo);
            Rect behaviourRect = new Rect(initialX, Y + 10, maxBehaviourLabelSize.x, maxBehaviourLabelSize.y);

            GUI.Label(behaviourRect, new GUIContent("Network Behaviours"), styles.labelStyle);
            // indent names
            behaviourRect.x += 20;
            behaviourRect.y += behaviourRect.height;
>>>>>>> 8026f6dc

            foreach (NetworkBehaviourInfo info in behavioursInfo)
            {
                if (info.behaviour == null)
                {
<<<<<<< HEAD
                    if (info.Behaviour == null)
                    {
                        // could be the case in the editor after existing play mode.
                        continue;
                    }

                    GUI.Label(behaviourRect, info.Name, info.Behaviour.enabled ? styles.ComponentName : styles.DisabledName);
                    behaviourRect.y += behaviourRect.height;
                    lastY = behaviourRect.y;
                }

                if (identity.observers != null && identity.observers.Count > 0)
                {
                    var observerRect = new Rect(initialX, lastY + 10, 200, 20);

                    GUI.Label(observerRect, new GUIContent("Network observers"), styles.LabelStyle);
                    // indent names
                    observerRect.x += 20;
                    observerRect.y += observerRect.height;

                    foreach (NetworkConnection connection in identity.observers)
                    {
                        GUI.Label(observerRect, connection.address + ":" + connection, styles.ComponentName);
                        observerRect.y += observerRect.height;
                        lastY = observerRect.y;
                    }
                }
=======
                    // could be the case in the editor after existing play mode.
                    continue;
                }

                GUI.Label(behaviourRect, info.name, info.behaviour.enabled ? styles.componentName : styles.disabledName);
                behaviourRect.y += behaviourRect.height;
                Y = behaviourRect.y;
            }

            return Y;
        }

        private float DrawObservers(NetworkIdentity identity, float initialX, float Y)
        {
            if (identity.observers != null && identity.observers.Count > 0)
            {
                Rect observerRect = new Rect(initialX, Y + 10, 200, 20);
>>>>>>> 8026f6dc

                GUI.Label(observerRect, new GUIContent("Network observers"), styles.labelStyle);
                // indent names
                observerRect.x += 20;
                observerRect.y += observerRect.height;

                foreach (KeyValuePair<int, NetworkConnection> kvp in identity.observers)
                {
<<<<<<< HEAD
                    var ownerRect = new Rect(initialX, lastY + 10, 400, 20);
                    GUI.Label(ownerRect, new GUIContent("Client Authority: " + identity.connectionToClient), styles.LabelStyle);
=======
                    GUI.Label(observerRect, kvp.Value.address + ":" + kvp.Value, styles.componentName);
                    observerRect.y += observerRect.height;
                    Y = observerRect.y;
>>>>>>> 8026f6dc
                }
            }

            return Y;
        }

        private float DrawOwner(NetworkIdentity identity, float initialX, float Y)
        {
            if (identity.connectionToClient != null)
            {
                Rect ownerRect = new Rect(initialX, Y + 10, 400, 20);
                GUI.Label(ownerRect, new GUIContent("Client Authority: " + identity.connectionToClient), styles.labelStyle);
                Y += ownerRect.height;
            }
            return Y;
        }

        // Get the maximum size used by the value of information items
        Vector2 GetMaxNameLabelSize(IEnumerable<NetworkIdentityInfo> infos)
        {
<<<<<<< HEAD
            var maxLabelSize = Vector2.zero;
            foreach (NetworkIdentityInfo info in info)
=======
            Vector2 maxLabelSize = Vector2.zero;
            foreach (NetworkIdentityInfo info in infos)
>>>>>>> 8026f6dc
            {
                Vector2 labelSize = styles.LabelStyle.CalcSize(info.Value);
                if (maxLabelSize.x < labelSize.x)
                {
                    maxLabelSize.x = labelSize.x;
                }
                if (maxLabelSize.y < labelSize.y)
                {
                    maxLabelSize.y = labelSize.y;
                }
            }
            return maxLabelSize;
        }

        Vector2 GetMaxBehaviourLabelSize(IEnumerable<NetworkBehaviourInfo> behavioursInfo)
        {
            var maxLabelSize = Vector2.zero;
            foreach (NetworkBehaviourInfo behaviour in behavioursInfo)
            {
                Vector2 labelSize = styles.LabelStyle.CalcSize(behaviour.Name);
                if (maxLabelSize.x < labelSize.x)
                {
                    maxLabelSize.x = labelSize.x;
                }
                if (maxLabelSize.y < labelSize.y)
                {
                    maxLabelSize.y = labelSize.y;
                }
            }
            return maxLabelSize;
        }

        IEnumerable<NetworkIdentityInfo> GetNetworkIdentityInfo(NetworkIdentity identity)
        {
            yield return GetAssetId(identity);
            yield return GetString("Scene ID", identity.sceneId.ToString("X"));

            if (!Application.isPlaying)
            {
                yield break;
            }

            yield return GetString("Network ID", identity.netId.ToString());

            yield return GetBoolean("Is Client", identity.isClient);
            yield return GetBoolean("Is Server", identity.isServer);
            yield return GetBoolean("Has Authority", identity.hasAuthority);
            yield return GetBoolean("Is Local Player", identity.isLocalPlayer);
        }

        IEnumerable<NetworkBehaviourInfo> GetNetworkBehaviorInfo(NetworkIdentity identity)
        {
            NetworkBehaviour[] behaviours = identity.GetComponents<NetworkBehaviour>();
            if (behaviours.Length > 0)
            {
                foreach (NetworkBehaviour behaviour in behaviours)
                {
                    yield return new NetworkBehaviourInfo
                    {
<<<<<<< HEAD
                        var info = new NetworkBehaviourInfo
                        {
                            Name = new GUIContent(behaviour.GetType().FullName),
                            Behaviour = behaviour
                        };
                        behavioursInfo.Add(info);
                    }
=======
                        name = new GUIContent(behaviour.GetType().FullName),
                        behaviour = behaviour
                    };
>>>>>>> 8026f6dc
                }
            }
        }

        NetworkIdentityInfo GetAssetId(NetworkIdentity identity)
        {
            string assetId = identity.assetId.ToString();
            if (string.IsNullOrEmpty(assetId))
            {
                assetId = "<object has no prefab>";
            }
            return GetString("Asset ID", assetId);
        }

        static NetworkIdentityInfo GetString(string name, string value)
        {
<<<<<<< HEAD
            var info = new NetworkIdentityInfo
=======
            return new NetworkIdentityInfo
>>>>>>> 8026f6dc
            {
                Name = new GUIContent(name),
                Value = new GUIContent(value)
            };
        }

        static NetworkIdentityInfo GetBoolean(string name, bool value)
        {
<<<<<<< HEAD
            var info = new NetworkIdentityInfo
=======
            return new NetworkIdentityInfo
>>>>>>> 8026f6dc
            {
                Name = new GUIContent(name),
                Value = new GUIContent((value ? "Yes" : "No"))
            };
        }
    }
}<|MERGE_RESOLUTION|>--- conflicted
+++ resolved
@@ -103,19 +103,8 @@
             if (styles == null)
                 styles = new Styles();
 
-<<<<<<< HEAD
-            // Get required label size for the names of the information values we're going to show
-            // There are two columns, one with label for the name of the info and the next for the value
-            var maxNameLabelSize = new Vector2(140, 16);
-            Vector2 maxValueLabelSize = GetMaxNameLabelSize();
-
-            //Apply padding
-            var previewPadding = new RectOffset(-5, -5, -5, -5);
-=======
-
             // padding
             RectOffset previewPadding = new RectOffset(-5, -5, -5, -5);
->>>>>>> 8026f6dc
             Rect paddedr = previewPadding.Add(r);
 
             //Centering
@@ -132,10 +121,6 @@
 
         }
 
-<<<<<<< HEAD
-            var labelRect = new Rect(initialX, initialY, maxNameLabelSize.x, maxNameLabelSize.y);
-            var idLabelRect = new Rect(maxNameLabelSize.x, initialY, maxValueLabelSize.x, maxValueLabelSize.y);
-=======
         private float DrawNetworkIdentityInfo(NetworkIdentity identity, float initialX, float Y)
         {
             IEnumerable<NetworkIdentityInfo> infos = GetNetworkIdentityInfo(identity);
@@ -143,7 +128,6 @@
             // There are two columns, one with label for the name of the info and the next for the value
             Vector2 maxNameLabelSize = new Vector2(140, 16);
             Vector2 maxValueLabelSize = GetMaxNameLabelSize(infos);
->>>>>>> 8026f6dc
 
             Rect labelRect = new Rect(initialX, Y, maxNameLabelSize.x, maxNameLabelSize.y);
             Rect idLabelRect = new Rect(maxNameLabelSize.x, Y, maxValueLabelSize.x, maxValueLabelSize.y);
@@ -165,18 +149,7 @@
             IEnumerable<NetworkBehaviourInfo> behavioursInfo = GetNetworkBehaviorInfo(identity);
 
             // Show behaviours list in a different way than the name/value pairs above
-<<<<<<< HEAD
-            float lastY = labelRect.y;
-            if (behavioursInfo != null && behavioursInfo.Count > 0)
-            {
-                Vector2 maxBehaviourLabelSize = GetMaxBehaviourLabelSize();
-                var behaviourRect = new Rect(initialX, labelRect.y + 10, maxBehaviourLabelSize.x, maxBehaviourLabelSize.y);
-
-                GUI.Label(behaviourRect, new GUIContent("Network Behaviours"), styles.LabelStyle);
-                // indent names
-                behaviourRect.x += 20;
-                behaviourRect.y += behaviourRect.height;
-=======
+
             Vector2 maxBehaviourLabelSize = GetMaxBehaviourLabelSize(behavioursInfo);
             Rect behaviourRect = new Rect(initialX, Y + 10, maxBehaviourLabelSize.x, maxBehaviourLabelSize.y);
 
@@ -184,41 +157,12 @@
             // indent names
             behaviourRect.x += 20;
             behaviourRect.y += behaviourRect.height;
->>>>>>> 8026f6dc
 
             foreach (NetworkBehaviourInfo info in behavioursInfo)
             {
                 if (info.behaviour == null)
                 {
-<<<<<<< HEAD
-                    if (info.Behaviour == null)
-                    {
-                        // could be the case in the editor after existing play mode.
-                        continue;
-                    }
-
-                    GUI.Label(behaviourRect, info.Name, info.Behaviour.enabled ? styles.ComponentName : styles.DisabledName);
-                    behaviourRect.y += behaviourRect.height;
-                    lastY = behaviourRect.y;
-                }
-
-                if (identity.observers != null && identity.observers.Count > 0)
-                {
-                    var observerRect = new Rect(initialX, lastY + 10, 200, 20);
-
-                    GUI.Label(observerRect, new GUIContent("Network observers"), styles.LabelStyle);
-                    // indent names
-                    observerRect.x += 20;
-                    observerRect.y += observerRect.height;
-
-                    foreach (NetworkConnection connection in identity.observers)
-                    {
-                        GUI.Label(observerRect, connection.address + ":" + connection, styles.ComponentName);
-                        observerRect.y += observerRect.height;
-                        lastY = observerRect.y;
-                    }
-                }
-=======
+
                     // could be the case in the editor after existing play mode.
                     continue;
                 }
@@ -236,7 +180,6 @@
             if (identity.observers != null && identity.observers.Count > 0)
             {
                 Rect observerRect = new Rect(initialX, Y + 10, 200, 20);
->>>>>>> 8026f6dc
 
                 GUI.Label(observerRect, new GUIContent("Network observers"), styles.labelStyle);
                 // indent names
@@ -245,14 +188,10 @@
 
                 foreach (KeyValuePair<int, NetworkConnection> kvp in identity.observers)
                 {
-<<<<<<< HEAD
-                    var ownerRect = new Rect(initialX, lastY + 10, 400, 20);
-                    GUI.Label(ownerRect, new GUIContent("Client Authority: " + identity.connectionToClient), styles.LabelStyle);
-=======
+
                     GUI.Label(observerRect, kvp.Value.address + ":" + kvp.Value, styles.componentName);
                     observerRect.y += observerRect.height;
                     Y = observerRect.y;
->>>>>>> 8026f6dc
                 }
             }
 
@@ -273,13 +212,8 @@
         // Get the maximum size used by the value of information items
         Vector2 GetMaxNameLabelSize(IEnumerable<NetworkIdentityInfo> infos)
         {
-<<<<<<< HEAD
-            var maxLabelSize = Vector2.zero;
-            foreach (NetworkIdentityInfo info in info)
-=======
             Vector2 maxLabelSize = Vector2.zero;
             foreach (NetworkIdentityInfo info in infos)
->>>>>>> 8026f6dc
             {
                 Vector2 labelSize = styles.LabelStyle.CalcSize(info.Value);
                 if (maxLabelSize.x < labelSize.x)
@@ -339,19 +273,9 @@
                 {
                     yield return new NetworkBehaviourInfo
                     {
-<<<<<<< HEAD
-                        var info = new NetworkBehaviourInfo
-                        {
-                            Name = new GUIContent(behaviour.GetType().FullName),
-                            Behaviour = behaviour
-                        };
-                        behavioursInfo.Add(info);
-                    }
-=======
                         name = new GUIContent(behaviour.GetType().FullName),
                         behaviour = behaviour
                     };
->>>>>>> 8026f6dc
                 }
             }
         }
@@ -368,11 +292,7 @@
 
         static NetworkIdentityInfo GetString(string name, string value)
         {
-<<<<<<< HEAD
-            var info = new NetworkIdentityInfo
-=======
             return new NetworkIdentityInfo
->>>>>>> 8026f6dc
             {
                 Name = new GUIContent(name),
                 Value = new GUIContent(value)
@@ -381,11 +301,7 @@
 
         static NetworkIdentityInfo GetBoolean(string name, bool value)
         {
-<<<<<<< HEAD
-            var info = new NetworkIdentityInfo
-=======
             return new NetworkIdentityInfo
->>>>>>> 8026f6dc
             {
                 Name = new GUIContent(name),
                 Value = new GUIContent((value ? "Yes" : "No"))
