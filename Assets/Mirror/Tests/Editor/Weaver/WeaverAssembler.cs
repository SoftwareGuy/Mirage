using System.Collections.Generic;
using System.IO;
using System.Linq;
using UnityEditor;
using UnityEditor.Compilation;
using UnityEngine;

namespace Mirror.Weaver.Tests
{
    public class WeaverAssembler : MonoBehaviour
    {
        static string _outputDirectory;
        public static string OutputDirectory
        {
            get
            {
                if (string.IsNullOrEmpty(_outputDirectory))
                {
                    string[] guidsFound = AssetDatabase.FindAssets($"t:Script " + nameof(WeaverAssembler));
                    if (guidsFound.Length == 1 && !string.IsNullOrEmpty(guidsFound[0]))
                    {
                        string path = AssetDatabase.GUIDToAssetPath(guidsFound[0]);
                        _outputDirectory = Path.GetDirectoryName(path);
                    }
                    else
                    {
                        Debug.LogError("Could not find WeaverAssembler for Weaver Tests");
                    }
                }
                return _outputDirectory;
            }
        }
        public static string OutputFile { get; set; }
        public static HashSet<string> SourceFiles { get; private set; }
        public static HashSet<string> ReferenceAssemblies { get; private set; }
        public static bool AllowUnsafe { get; set; }
        public static List<CompilerMessage> CompilerMessages { get; private set; }
        public static bool CompilerErrors { get; private set; }
        public static bool DeleteOutputOnClear { get; set; }

        // static constructor to initialize static properties
        static WeaverAssembler()
        {
            SourceFiles = new HashSet<string>();
            ReferenceAssemblies = new HashSet<string>();
            CompilerMessages = new List<CompilerMessage>();
        }

        // Add a range of source files to compile
        public static void AddSourceFiles(string[] sourceFiles)
        {
            foreach (string src in sourceFiles)
            {
                SourceFiles.Add(Path.Combine(OutputDirectory, src));
            }
        }

        // Add a range of reference files by full path
        public static void AddReferencesByFullPath(string[] refAsms)
        {
            foreach (string asm in refAsms)
            {
                ReferenceAssemblies.Add(asm);
            }
        }

        // Add a range of reference files by assembly name only
        public static void AddReferencesByAssemblyName(string[] refAsms)
        {
            foreach (string asm in refAsms)
            {
                if (FindReferenceAssemblyPath(asm, out string asmFullPath))
                {
                    ReferenceAssemblies.Add(asmFullPath);
                }
            }
        }

        // Find reference assembly specified by asmName and store its full path in asmFullPath
        // do not pass in paths in asmName, just assembly names
        public static bool FindReferenceAssemblyPath(string asmName, out string asmFullPath)
        {
            asmFullPath = "";

            Assembly[] asms = CompilationPipeline.GetAssemblies();
            foreach (Assembly asm in asms)
            {
                foreach (string asmRef in asm.compiledAssemblyReferences)
                {
                    if (asmRef.EndsWith(asmName))
                    {
                        asmFullPath = asmRef;
                        return true;
                    }
                }
            }

            return false;
        }

        // Add reference (not cleared during calls to Clear)
        public static void ClearReferences()
        {
            ReferenceAssemblies.Clear();
        }

        // Delete output dll / pdb / mdb
        public static void DeleteOutput()
        {
            // "x.dll" shortest possible dll name
            if (OutputFile.Length < 5)
            {
                return;
            }

            string projPathFile = Path.Combine(OutputDirectory, OutputFile);

            try
            {
                File.Delete(projPathFile);

            }
            catch { }

            try
            {
                File.Delete(Path.ChangeExtension(projPathFile, ".pdb"));

            }
            catch { }

            try
            {
                File.Delete(Path.ChangeExtension(projPathFile, ".dll.mdb"));

            }
            catch { }
        }

        // clear all settings except for referenced assemblies (which are cleared with ClearReferences)
        public static void Clear()
        {
            if (DeleteOutputOnClear)
            {
                DeleteOutput();
            }

            CompilerErrors = false;
            OutputFile = "";
            SourceFiles.Clear();
            CompilerMessages.Clear();
            AllowUnsafe = false;
            DeleteOutputOnClear = false;
        }

        public static void Build()
        {
<<<<<<< HEAD
            BuildAssembly(true);
        }

        // build asynchronously - this isn't currently used
        public static void BuildAsync()
        {
            BuildAssembly(false);
        }

        static void BuildAssembly(bool wait)
        {
            var assemblyBuilder = new AssemblyBuilder(OutputDirectory + OutputFile, SourceFiles.ToArray());
=======
            AssemblyBuilder assemblyBuilder = new AssemblyBuilder(Path.Combine(OutputDirectory, OutputFile), SourceFiles.ToArray());
>>>>>>> 3368026b
            assemblyBuilder.additionalReferences = ReferenceAssemblies.ToArray();
            if (AllowUnsafe)
            {
                assemblyBuilder.compilerOptions.AllowUnsafeCode = true;
            }

            assemblyBuilder.buildStarted += delegate (string assemblyPath)
            {
                //Debug.LogFormat("Assembly build started for {0}", assemblyPath);
            };

            assemblyBuilder.buildFinished += delegate (string assemblyPath, CompilerMessage[] compilerMessages)
            {
                CompilerMessages.AddRange(compilerMessages);
                foreach (CompilerMessage cm in compilerMessages)
                {
                    if (cm.type == CompilerMessageType.Warning)
                    {
                        //Debug.LogWarningFormat("{0}:{1} -- {2}", cm.file, cm.line, cm.message);
                    }
                    else if (cm.type == CompilerMessageType.Error)
                    {
                        Debug.LogErrorFormat("{0}:{1} -- {2}", cm.file, cm.line, cm.message);
                        CompilerErrors = true;
                    }
                }
            };

            // Start build of assembly
            if (!assemblyBuilder.Build())
            {
                Debug.LogErrorFormat("Failed to start build of assembly {0}", assemblyBuilder.assemblyPath);
                return;
            }

            while (assemblyBuilder.status != AssemblyBuilderStatus.Finished)
            {
                System.Threading.Thread.Sleep(10);
            }
        }
    }
}<|MERGE_RESOLUTION|>--- conflicted
+++ resolved
@@ -155,22 +155,7 @@
 
         public static void Build()
         {
-<<<<<<< HEAD
-            BuildAssembly(true);
-        }
-
-        // build asynchronously - this isn't currently used
-        public static void BuildAsync()
-        {
-            BuildAssembly(false);
-        }
-
-        static void BuildAssembly(bool wait)
-        {
-            var assemblyBuilder = new AssemblyBuilder(OutputDirectory + OutputFile, SourceFiles.ToArray());
-=======
-            AssemblyBuilder assemblyBuilder = new AssemblyBuilder(Path.Combine(OutputDirectory, OutputFile), SourceFiles.ToArray());
->>>>>>> 3368026b
+            var assemblyBuilder = new AssemblyBuilder(Path.Combine(OutputDirectory, OutputFile), SourceFiles.ToArray());
             assemblyBuilder.additionalReferences = ReferenceAssemblies.ToArray();
             if (AllowUnsafe)
             {
