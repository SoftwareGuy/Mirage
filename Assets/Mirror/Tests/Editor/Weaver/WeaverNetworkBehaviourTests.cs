using NUnit.Framework;

namespace Mirror.Weaver.Tests
{
    public class WeaverNetworkBehaviourTests : WeaverTestsBuildFromTestName
    {
        [Test]
        public void NetworkBehaviourValid()
        {
            Assert.That(weaverErrors, Is.Empty);
        }

        [Test]
        public void NetworkBehaviourAbstractBaseValid()
        {
            Assert.That(weaverErrors, Is.Empty);
        }

        [Test]
        public void NetworkBehaviourGeneric()
        {
            Assert.That(weaverErrors, Contains.Item("NetworkBehaviourGeneric`1 cannot have generic parameters (at WeaverNetworkBehaviourTests.NetworkBehaviourGeneric.NetworkBehaviourGeneric`1)"));
        }

        [Test]
        public void NetworkBehaviourCmdGenericParam()
        {
            Assert.That(weaverErrors, Contains.Item("CmdCantHaveGeneric cannot have generic parameters (at System.Void WeaverNetworkBehaviourTests.NetworkBehaviourCmdGenericParam.NetworkBehaviourCmdGenericParam::CmdCantHaveGeneric())"));
        }

        [Test]
        public void NetworkBehaviourCmdCoroutine()
        {
            Assert.That(weaverErrors, Contains.Item("CmdCantHaveCoroutine cannot be a coroutine (at System.Collections.IEnumerator WeaverNetworkBehaviourTests.NetworkBehaviourCmdCoroutine.NetworkBehaviourCmdCoroutine::CmdCantHaveCoroutine())"));
        }

        [Test]
        public void NetworkBehaviourCmdVoidReturn()
        {
            Assert.That(weaverErrors, Contains.Item("CmdCantHaveNonVoidReturn cannot return a value.  Make it void instead (at System.Int32 WeaverNetworkBehaviourTests.NetworkBehaviourCmdVoidReturn.NetworkBehaviourCmdVoidReturn::CmdCantHaveNonVoidReturn())"));
        }

        [Test]
        public void NetworkBehaviourTargetRpcGenericParam()
        {
            Assert.That(weaverErrors, Contains.Item("TargetRpcCantHaveGeneric cannot have generic parameters (at System.Void WeaverNetworkBehaviourTests.NetworkBehaviourTargetRpcGenericParam.NetworkBehaviourTargetRpcGenericParam::TargetRpcCantHaveGeneric())"));
        }

        [Test]
        public void NetworkBehaviourTargetRpcCoroutine()
        {
            Assert.That(weaverErrors, Contains.Item("TargetRpcCantHaveCoroutine cannot be a coroutine (at System.Collections.IEnumerator WeaverNetworkBehaviourTests.NetworkBehaviourTargetRpcCoroutine.NetworkBehaviourTargetRpcCoroutine::TargetRpcCantHaveCoroutine())"));
        }

        [Test]
        public void NetworkBehaviourTargetRpcVoidReturn()
        {
            Assert.That(weaverErrors, Contains.Item("TargetRpcCantHaveNonVoidReturn cannot return a value.  Make it void instead (at System.Int32 WeaverNetworkBehaviourTests.NetworkBehaviourTargetRpcVoidReturn.NetworkBehaviourTargetRpcVoidReturn::TargetRpcCantHaveNonVoidReturn())"));
        }

        [Test]
        public void NetworkBehaviourTargetRpcParamOut()
        {
<<<<<<< HEAD
            Assert.That(weaverErrors, Contains.Item("TargetRpcCantHaveParamOut cannot have out parameters (at System.Void MirrorTest.NetworkBehaviourTargetRpcParamOut::TargetRpcCantHaveParamOut(Mirror.INetworkConnection,System.Int32&))" ));
=======
            Assert.That(weaverErrors, Contains.Item("TargetRpcCantHaveParamOut cannot have out parameters (at System.Void WeaverNetworkBehaviourTests.NetworkBehaviourTargetRpcParamOut.NetworkBehaviourTargetRpcParamOut::TargetRpcCantHaveParamOut(Mirror.NetworkConnection,System.Int32&))"));
>>>>>>> e8798d38
        }

        [Test]
        public void NetworkBehaviourTargetRpcParamOptional()
        {
<<<<<<< HEAD
            Assert.That(weaverErrors, Contains.Item("TargetRpcCantHaveParamOptional cannot have optional parameters (at System.Void MirrorTest.NetworkBehaviourTargetRpcParamOptional::TargetRpcCantHaveParamOptional(Mirror.INetworkConnection,System.Int32))" ));
=======
            Assert.That(weaverErrors, Contains.Item("TargetRpcCantHaveParamOptional cannot have optional parameters (at System.Void WeaverNetworkBehaviourTests.NetworkBehaviourTargetRpcParamOptional.NetworkBehaviourTargetRpcParamOptional::TargetRpcCantHaveParamOptional(Mirror.NetworkConnection,System.Int32))"));
>>>>>>> e8798d38
        }

        [Test]
        public void NetworkBehaviourTargetRpcParamRef()
        {
            Assert.That(weaverErrors, Contains.Item("Cannot pass Int32& by reference (at System.Int32&)"));
<<<<<<< HEAD
            Assert.That(weaverErrors, Contains.Item("TargetRpcCantHaveParamRef has invalid parameter monkeys (at System.Void MirrorTest.NetworkBehaviourTargetRpcParamRef::TargetRpcCantHaveParamRef(Mirror.INetworkConnection,System.Int32&))"));
            Assert.That(weaverErrors, Contains.Item("Cannot pass type Int32& by reference (at System.Int32&)"));
            Assert.That(weaverErrors, Contains.Item("TargetRpcCantHaveParamRef has invalid parameter monkeys.  Unsupported type System.Int32&,  use a supported Mirror type instead (at System.Void MirrorTest.NetworkBehaviourTargetRpcParamRef::TargetRpcCantHaveParamRef(Mirror.INetworkConnection,System.Int32&))" ));
=======
            Assert.That(weaverErrors, Contains.Item("TargetRpcCantHaveParamRef has invalid parameter monkeys (at System.Void WeaverNetworkBehaviourTests.NetworkBehaviourTargetRpcParamRef.NetworkBehaviourTargetRpcParamRef::TargetRpcCantHaveParamRef(Mirror.NetworkConnection,System.Int32&))"));
            Assert.That(weaverErrors, Contains.Item("Cannot pass type Int32& by reference (at System.Int32&)"));
            Assert.That(weaverErrors, Contains.Item("TargetRpcCantHaveParamRef has invalid parameter monkeys.  Unsupported type System.Int32&,  use a supported Mirror type instead (at System.Void WeaverNetworkBehaviourTests.NetworkBehaviourTargetRpcParamRef.NetworkBehaviourTargetRpcParamRef::TargetRpcCantHaveParamRef(Mirror.NetworkConnection,System.Int32&))"));
>>>>>>> e8798d38
        }

        [Test]
        public void NetworkBehaviourTargetRpcParamAbstract()
        {
            Assert.That(weaverErrors, Contains.Item("AbstractClass can't be deserialized because it has no default constructor (at WeaverNetworkBehaviourTests.NetworkBehaviourTargetRpcParamAbstract.NetworkBehaviourTargetRpcParamAbstract/AbstractClass)"));
        }

        [Test]
        public void NetworkBehaviourTargetRpcParamComponent()
        {
<<<<<<< HEAD
            Assert.That(weaverErrors, Contains.Item("Cannot generate writer for component type ComponentClass. Use a supported type or provide a custom writer (at MirrorTest.NetworkBehaviourTargetRpcParamComponent/ComponentClass)"));
            Assert.That(weaverErrors, Contains.Item("TargetRpcCantHaveParamComponent has invalid parameter monkeyComp (at System.Void MirrorTest.NetworkBehaviourTargetRpcParamComponent::TargetRpcCantHaveParamComponent(Mirror.INetworkConnection,MirrorTest.NetworkBehaviourTargetRpcParamComponent/ComponentClass))"));
            Assert.That(weaverErrors, Contains.Item("Cannot generate reader for component type ComponentClass. Use a supported type or provide a custom reader (at MirrorTest.NetworkBehaviourTargetRpcParamComponent/ComponentClass)"));
            Assert.That(weaverErrors, Contains.Item("TargetRpcCantHaveParamComponent has invalid parameter monkeyComp.  Unsupported type MirrorTest.NetworkBehaviourTargetRpcParamComponent/ComponentClass,  use a supported Mirror type instead (at System.Void MirrorTest.NetworkBehaviourTargetRpcParamComponent::TargetRpcCantHaveParamComponent(Mirror.INetworkConnection,MirrorTest.NetworkBehaviourTargetRpcParamComponent/ComponentClass))" ));
=======
            Assert.That(weaverErrors, Contains.Item("Cannot generate writer for component type ComponentClass. Use a supported type or provide a custom writer (at WeaverNetworkBehaviourTests.NetworkBehaviourTargetRpcParamComponent.NetworkBehaviourTargetRpcParamComponent/ComponentClass)"));
            Assert.That(weaverErrors, Contains.Item("TargetRpcCantHaveParamComponent has invalid parameter monkeyComp (at System.Void WeaverNetworkBehaviourTests.NetworkBehaviourTargetRpcParamComponent.NetworkBehaviourTargetRpcParamComponent::TargetRpcCantHaveParamComponent(Mirror.NetworkConnection,WeaverNetworkBehaviourTests.NetworkBehaviourTargetRpcParamComponent.NetworkBehaviourTargetRpcParamComponent/ComponentClass))"));
            Assert.That(weaverErrors, Contains.Item("Cannot generate reader for component type ComponentClass. Use a supported type or provide a custom reader (at WeaverNetworkBehaviourTests.NetworkBehaviourTargetRpcParamComponent.NetworkBehaviourTargetRpcParamComponent/ComponentClass)"));
            Assert.That(weaverErrors, Contains.Item("TargetRpcCantHaveParamComponent has invalid parameter monkeyComp.  Unsupported type WeaverNetworkBehaviourTests.NetworkBehaviourTargetRpcParamComponent.NetworkBehaviourTargetRpcParamComponent/ComponentClass,  use a supported Mirror type instead (at System.Void WeaverNetworkBehaviourTests.NetworkBehaviourTargetRpcParamComponent.NetworkBehaviourTargetRpcParamComponent::TargetRpcCantHaveParamComponent(Mirror.NetworkConnection,WeaverNetworkBehaviourTests.NetworkBehaviourTargetRpcParamComponent.NetworkBehaviourTargetRpcParamComponent/ComponentClass))"));
>>>>>>> e8798d38
        }

        [Test]
        public void NetworkBehaviourTargetRpcParamNetworkConnection()
        {
            Assert.That(weaverErrors, Is.Empty);
        }

        [Test]
        public void NetworkBehaviourTargetRpcDuplicateName()
        {
<<<<<<< HEAD
            Assert.That(weaverErrors, Contains.Item("Duplicate Target Rpc name TargetRpcCantHaveSameName (at System.Void MirrorTest.NetworkBehaviourTargetRpcDuplicateName::TargetRpcCantHaveSameName(Mirror.INetworkConnection,System.Int32,System.Int32))" ));
=======
            Assert.That(weaverErrors, Contains.Item("Duplicate Target Rpc name TargetRpcCantHaveSameName (at System.Void WeaverNetworkBehaviourTests.NetworkBehaviourTargetRpcDuplicateName.NetworkBehaviourTargetRpcDuplicateName::TargetRpcCantHaveSameName(Mirror.NetworkConnection,System.Int32,System.Int32))"));
>>>>>>> e8798d38
        }

        [Test]
        public void NetworkBehaviourClientRpcGenericParam()
        {
            Assert.That(weaverErrors, Contains.Item("RpcCantHaveGeneric cannot have generic parameters (at System.Void WeaverNetworkBehaviourTests.NetworkBehaviourClientRpcGenericParam.NetworkBehaviourClientRpcGenericParam::RpcCantHaveGeneric())"));
        }

        [Test]
        public void NetworkBehaviourClientRpcCoroutine()
        {
            Assert.That(weaverErrors, Contains.Item("RpcCantHaveCoroutine cannot be a coroutine (at System.Collections.IEnumerator WeaverNetworkBehaviourTests.NetworkBehaviourClientRpcCoroutine.NetworkBehaviourClientRpcCoroutine::RpcCantHaveCoroutine())"));
        }

        [Test]
        public void NetworkBehaviourClientRpcVoidReturn()
        {
            Assert.That(weaverErrors, Contains.Item("RpcCantHaveNonVoidReturn cannot return a value.  Make it void instead (at System.Int32 WeaverNetworkBehaviourTests.NetworkBehaviourClientRpcVoidReturn.NetworkBehaviourClientRpcVoidReturn::RpcCantHaveNonVoidReturn())"));
        }

        [Test]
        public void NetworkBehaviourClientRpcParamOut()
        {
            Assert.That(weaverErrors, Contains.Item("RpcCantHaveParamOut cannot have out parameters (at System.Void WeaverNetworkBehaviourTests.NetworkBehaviourClientRpcParamOut.NetworkBehaviourClientRpcParamOut::RpcCantHaveParamOut(System.Int32&))"));
        }

        [Test]
        public void NetworkBehaviourClientRpcParamOptional()
        {
            Assert.That(weaverErrors, Contains.Item("RpcCantHaveParamOptional cannot have optional parameters (at System.Void WeaverNetworkBehaviourTests.NetworkBehaviourClientRpcParamOptional.NetworkBehaviourClientRpcParamOptional::RpcCantHaveParamOptional(System.Int32))"));
        }

        [Test]
        public void NetworkBehaviourClientRpcParamRef()
        {
            Assert.That(weaverErrors, Contains.Item("Cannot pass Int32& by reference (at System.Int32&)"));
            Assert.That(weaverErrors, Contains.Item("RpcCantHaveParamRef has invalid parameter monkeys (at System.Void WeaverNetworkBehaviourTests.NetworkBehaviourClientRpcParamRef.NetworkBehaviourClientRpcParamRef::RpcCantHaveParamRef(System.Int32&))"));
            Assert.That(weaverErrors, Contains.Item("Cannot pass type Int32& by reference (at System.Int32&)"));
            Assert.That(weaverErrors, Contains.Item("RpcCantHaveParamRef has invalid parameter monkeys.  Unsupported type System.Int32&,  use a supported Mirror type instead (at System.Void WeaverNetworkBehaviourTests.NetworkBehaviourClientRpcParamRef.NetworkBehaviourClientRpcParamRef::RpcCantHaveParamRef(System.Int32&))"));
            ;
        }

        [Test]
        public void NetworkBehaviourClientRpcParamAbstract()
        {
            Assert.That(weaverErrors, Contains.Item("AbstractClass can't be deserialized because it has no default constructor (at WeaverNetworkBehaviourTests.NetworkBehaviourClientRpcParamAbstract.NetworkBehaviourClientRpcParamAbstract/AbstractClass)"));
        }

        [Test]
        public void NetworkBehaviourClientRpcParamComponent()
        {
            Assert.That(weaverErrors, Contains.Item("Cannot generate writer for component type ComponentClass. Use a supported type or provide a custom writer (at WeaverNetworkBehaviourTests.NetworkBehaviourClientRpcParamComponent.NetworkBehaviourClientRpcParamComponent/ComponentClass)"));
            Assert.That(weaverErrors, Contains.Item("RpcCantHaveParamComponent has invalid parameter monkeyComp (at System.Void WeaverNetworkBehaviourTests.NetworkBehaviourClientRpcParamComponent.NetworkBehaviourClientRpcParamComponent::RpcCantHaveParamComponent(WeaverNetworkBehaviourTests.NetworkBehaviourClientRpcParamComponent.NetworkBehaviourClientRpcParamComponent/ComponentClass))"));
            Assert.That(weaverErrors, Contains.Item("Cannot generate reader for component type ComponentClass. Use a supported type or provide a custom reader (at WeaverNetworkBehaviourTests.NetworkBehaviourClientRpcParamComponent.NetworkBehaviourClientRpcParamComponent/ComponentClass)"));
            Assert.That(weaverErrors, Contains.Item("RpcCantHaveParamComponent has invalid parameter monkeyComp.  Unsupported type WeaverNetworkBehaviourTests.NetworkBehaviourClientRpcParamComponent.NetworkBehaviourClientRpcParamComponent/ComponentClass,  use a supported Mirror type instead (at System.Void WeaverNetworkBehaviourTests.NetworkBehaviourClientRpcParamComponent.NetworkBehaviourClientRpcParamComponent::RpcCantHaveParamComponent(WeaverNetworkBehaviourTests.NetworkBehaviourClientRpcParamComponent.NetworkBehaviourClientRpcParamComponent/ComponentClass))"));
        }

        [Test]
        public void NetworkBehaviourClientRpcParamNetworkConnection()
        {
<<<<<<< HEAD
            Assert.That(weaverErrors, Contains.Item("RpcCantHaveParamOptional has invalid parameer monkeyCon. Cannot pass NeworkConnections (at System.Void MirrorTest.NetworkBehaviourClientRpcParamNetworkConnection::RpcCantHaveParamOptional(Mirror.INetworkConnection))"));
=======
            Assert.That(weaverErrors, Contains.Item("RpcCantHaveParamOptional has invalid parameter monkeyCon. Cannot pass NetworkConnections (at System.Void WeaverNetworkBehaviourTests.NetworkBehaviourClientRpcParamNetworkConnection.NetworkBehaviourClientRpcParamNetworkConnection::RpcCantHaveParamOptional(Mirror.NetworkConnection))"));
>>>>>>> e8798d38
        }

        [Test]
        public void NetworkBehaviourClientRpcDuplicateName()
        {
            Assert.That(weaverErrors, Contains.Item("Duplicate ClientRpc name RpcCantHaveSameName (at System.Void WeaverNetworkBehaviourTests.NetworkBehaviourClientRpcDuplicateName.NetworkBehaviourClientRpcDuplicateName::RpcCantHaveSameName(System.Int32,System.Int32))"));
        }

        [Test]
        public void NetworkBehaviourCmdParamOut()
        {
            Assert.That(weaverErrors, Contains.Item("CmdCantHaveParamOut cannot have out parameters (at System.Void WeaverNetworkBehaviourTests.NetworkBehaviourCmdParamOut.NetworkBehaviourCmdParamOut::CmdCantHaveParamOut(System.Int32&))"));
        }

        [Test]
        public void NetworkBehaviourCmdParamOptional()
        {
            Assert.That(weaverErrors, Contains.Item("CmdCantHaveParamOptional cannot have optional parameters (at System.Void WeaverNetworkBehaviourTests.NetworkBehaviourCmdParamOptional.NetworkBehaviourCmdParamOptional::CmdCantHaveParamOptional(System.Int32))"));
        }

        [Test]
        public void NetworkBehaviourCmdParamRef()
        {
            Assert.That(weaverErrors, Contains.Item("Cannot pass Int32& by reference (at System.Int32&)"));
            Assert.That(weaverErrors, Contains.Item("CmdCantHaveParamRef has invalid parameter monkeys (at System.Void WeaverNetworkBehaviourTests.NetworkBehaviourCmdParamRef.NetworkBehaviourCmdParamRef::CmdCantHaveParamRef(System.Int32&))"));
            Assert.That(weaverErrors, Contains.Item("Cannot pass type Int32& by reference (at System.Int32&)"));
            Assert.That(weaverErrors, Contains.Item("CmdCantHaveParamRef has invalid parameter monkeys.  Unsupported type System.Int32&,  use a supported Mirror type instead (at System.Void WeaverNetworkBehaviourTests.NetworkBehaviourCmdParamRef.NetworkBehaviourCmdParamRef::CmdCantHaveParamRef(System.Int32&))"));
        }

        [Test]
        public void NetworkBehaviourCmdParamAbstract()
        {
            Assert.That(weaverErrors, Contains.Item("AbstractClass can't be deserialized because it has no default constructor (at WeaverNetworkBehaviourTests.NetworkBehaviourCmdParamAbstract.NetworkBehaviourCmdParamAbstract/AbstractClass)"));
        }

        [Test]
        public void NetworkBehaviourCmdParamComponent()
        {
            Assert.That(weaverErrors, Contains.Item("Cannot generate writer for component type ComponentClass. Use a supported type or provide a custom writer (at WeaverNetworkBehaviourTests.NetworkBehaviourCmdParamComponent.NetworkBehaviourCmdParamComponent/ComponentClass)"));
            Assert.That(weaverErrors, Contains.Item("CmdCantHaveParamComponent has invalid parameter monkeyComp (at System.Void WeaverNetworkBehaviourTests.NetworkBehaviourCmdParamComponent.NetworkBehaviourCmdParamComponent::CmdCantHaveParamComponent(WeaverNetworkBehaviourTests.NetworkBehaviourCmdParamComponent.NetworkBehaviourCmdParamComponent/ComponentClass))"));
            Assert.That(weaverErrors, Contains.Item("Cannot generate reader for component type ComponentClass. Use a supported type or provide a custom reader (at WeaverNetworkBehaviourTests.NetworkBehaviourCmdParamComponent.NetworkBehaviourCmdParamComponent/ComponentClass)"));
            Assert.That(weaverErrors, Contains.Item("CmdCantHaveParamComponent has invalid parameter monkeyComp.  Unsupported type WeaverNetworkBehaviourTests.NetworkBehaviourCmdParamComponent.NetworkBehaviourCmdParamComponent/ComponentClass,  use a supported Mirror type instead (at System.Void WeaverNetworkBehaviourTests.NetworkBehaviourCmdParamComponent.NetworkBehaviourCmdParamComponent::CmdCantHaveParamComponent(WeaverNetworkBehaviourTests.NetworkBehaviourCmdParamComponent.NetworkBehaviourCmdParamComponent/ComponentClass))"));
        }

        [Test]
        public void NetworkBehaviourCmdParamNetworkConnection()
        {
<<<<<<< HEAD
            Assert.That(weaverErrors, Contains.Item("CmdCantHaveParamOptional has invalid parameer monkeyCon. Cannot pass NeworkConnections (at System.Void MirrorTest.NetworkBehaviourCmdParamNetworkConnection::CmdCantHaveParamOptional(Mirror.INetworkConnection))" ));
=======
            Assert.That(weaverErrors, Contains.Item("CmdCantHaveParamOptional has invalid parameter monkeyCon, Cannot pass NetworkConnections. Instead use 'NetworkConnectionToClient conn = null' to get the sender's connection on the server (at System.Void WeaverNetworkBehaviourTests.NetworkBehaviourCmdParamNetworkConnection.NetworkBehaviourCmdParamNetworkConnection::CmdCantHaveParamOptional(Mirror.NetworkConnection))"));
>>>>>>> e8798d38
        }

        [Test]
        public void NetworkBehaviourCmdDuplicateName()
        {
            Assert.That(weaverErrors, Contains.Item("Duplicate Command name CmdCantHaveSameName (at System.Void WeaverNetworkBehaviourTests.NetworkBehaviourCmdDuplicateName.NetworkBehaviourCmdDuplicateName::CmdCantHaveSameName(System.Int32,System.Int32))"));
        }
    }
}<|MERGE_RESOLUTION|>--- conflicted
+++ resolved
@@ -61,36 +61,22 @@
         [Test]
         public void NetworkBehaviourTargetRpcParamOut()
         {
-<<<<<<< HEAD
-            Assert.That(weaverErrors, Contains.Item("TargetRpcCantHaveParamOut cannot have out parameters (at System.Void MirrorTest.NetworkBehaviourTargetRpcParamOut::TargetRpcCantHaveParamOut(Mirror.INetworkConnection,System.Int32&))" ));
-=======
-            Assert.That(weaverErrors, Contains.Item("TargetRpcCantHaveParamOut cannot have out parameters (at System.Void WeaverNetworkBehaviourTests.NetworkBehaviourTargetRpcParamOut.NetworkBehaviourTargetRpcParamOut::TargetRpcCantHaveParamOut(Mirror.NetworkConnection,System.Int32&))"));
->>>>>>> e8798d38
+            Assert.That(weaverErrors, Contains.Item("TargetRpcCantHaveParamOut cannot have out parameters (at System.Void WeaverNetworkBehaviourTests.NetworkBehaviourTargetRpcParamOut.NetworkBehaviourTargetRpcParamOut::TargetRpcCantHaveParamOut(Mirror.INetworkConnection,System.Int32&))"));
         }
 
         [Test]
         public void NetworkBehaviourTargetRpcParamOptional()
         {
-<<<<<<< HEAD
-            Assert.That(weaverErrors, Contains.Item("TargetRpcCantHaveParamOptional cannot have optional parameters (at System.Void MirrorTest.NetworkBehaviourTargetRpcParamOptional::TargetRpcCantHaveParamOptional(Mirror.INetworkConnection,System.Int32))" ));
-=======
-            Assert.That(weaverErrors, Contains.Item("TargetRpcCantHaveParamOptional cannot have optional parameters (at System.Void WeaverNetworkBehaviourTests.NetworkBehaviourTargetRpcParamOptional.NetworkBehaviourTargetRpcParamOptional::TargetRpcCantHaveParamOptional(Mirror.NetworkConnection,System.Int32))"));
->>>>>>> e8798d38
+            Assert.That(weaverErrors, Contains.Item("TargetRpcCantHaveParamOptional cannot have optional parameters (at System.Void WeaverNetworkBehaviourTests.NetworkBehaviourTargetRpcParamOptional.NetworkBehaviourTargetRpcParamOptional::TargetRpcCantHaveParamOptional(Mirror.INetworkConnection,System.Int32))"));
         }
 
         [Test]
         public void NetworkBehaviourTargetRpcParamRef()
         {
             Assert.That(weaverErrors, Contains.Item("Cannot pass Int32& by reference (at System.Int32&)"));
-<<<<<<< HEAD
-            Assert.That(weaverErrors, Contains.Item("TargetRpcCantHaveParamRef has invalid parameter monkeys (at System.Void MirrorTest.NetworkBehaviourTargetRpcParamRef::TargetRpcCantHaveParamRef(Mirror.INetworkConnection,System.Int32&))"));
+            Assert.That(weaverErrors, Contains.Item("TargetRpcCantHaveParamRef has invalid parameter monkeys (at System.Void WeaverNetworkBehaviourTests.NetworkBehaviourTargetRpcParamRef.NetworkBehaviourTargetRpcParamRef::TargetRpcCantHaveParamRef(Mirror.INetworkConnection,System.Int32&))"));
             Assert.That(weaverErrors, Contains.Item("Cannot pass type Int32& by reference (at System.Int32&)"));
-            Assert.That(weaverErrors, Contains.Item("TargetRpcCantHaveParamRef has invalid parameter monkeys.  Unsupported type System.Int32&,  use a supported Mirror type instead (at System.Void MirrorTest.NetworkBehaviourTargetRpcParamRef::TargetRpcCantHaveParamRef(Mirror.INetworkConnection,System.Int32&))" ));
-=======
-            Assert.That(weaverErrors, Contains.Item("TargetRpcCantHaveParamRef has invalid parameter monkeys (at System.Void WeaverNetworkBehaviourTests.NetworkBehaviourTargetRpcParamRef.NetworkBehaviourTargetRpcParamRef::TargetRpcCantHaveParamRef(Mirror.NetworkConnection,System.Int32&))"));
-            Assert.That(weaverErrors, Contains.Item("Cannot pass type Int32& by reference (at System.Int32&)"));
-            Assert.That(weaverErrors, Contains.Item("TargetRpcCantHaveParamRef has invalid parameter monkeys.  Unsupported type System.Int32&,  use a supported Mirror type instead (at System.Void WeaverNetworkBehaviourTests.NetworkBehaviourTargetRpcParamRef.NetworkBehaviourTargetRpcParamRef::TargetRpcCantHaveParamRef(Mirror.NetworkConnection,System.Int32&))"));
->>>>>>> e8798d38
+            Assert.That(weaverErrors, Contains.Item("TargetRpcCantHaveParamRef has invalid parameter monkeys.  Unsupported type System.Int32&,  use a supported Mirror type instead (at System.Void WeaverNetworkBehaviourTests.NetworkBehaviourTargetRpcParamRef.NetworkBehaviourTargetRpcParamRef::TargetRpcCantHaveParamRef(Mirror.INetworkConnection,System.Int32&))"));
         }
 
         [Test]
@@ -102,17 +88,10 @@
         [Test]
         public void NetworkBehaviourTargetRpcParamComponent()
         {
-<<<<<<< HEAD
-            Assert.That(weaverErrors, Contains.Item("Cannot generate writer for component type ComponentClass. Use a supported type or provide a custom writer (at MirrorTest.NetworkBehaviourTargetRpcParamComponent/ComponentClass)"));
-            Assert.That(weaverErrors, Contains.Item("TargetRpcCantHaveParamComponent has invalid parameter monkeyComp (at System.Void MirrorTest.NetworkBehaviourTargetRpcParamComponent::TargetRpcCantHaveParamComponent(Mirror.INetworkConnection,MirrorTest.NetworkBehaviourTargetRpcParamComponent/ComponentClass))"));
-            Assert.That(weaverErrors, Contains.Item("Cannot generate reader for component type ComponentClass. Use a supported type or provide a custom reader (at MirrorTest.NetworkBehaviourTargetRpcParamComponent/ComponentClass)"));
-            Assert.That(weaverErrors, Contains.Item("TargetRpcCantHaveParamComponent has invalid parameter monkeyComp.  Unsupported type MirrorTest.NetworkBehaviourTargetRpcParamComponent/ComponentClass,  use a supported Mirror type instead (at System.Void MirrorTest.NetworkBehaviourTargetRpcParamComponent::TargetRpcCantHaveParamComponent(Mirror.INetworkConnection,MirrorTest.NetworkBehaviourTargetRpcParamComponent/ComponentClass))" ));
-=======
             Assert.That(weaverErrors, Contains.Item("Cannot generate writer for component type ComponentClass. Use a supported type or provide a custom writer (at WeaverNetworkBehaviourTests.NetworkBehaviourTargetRpcParamComponent.NetworkBehaviourTargetRpcParamComponent/ComponentClass)"));
-            Assert.That(weaverErrors, Contains.Item("TargetRpcCantHaveParamComponent has invalid parameter monkeyComp (at System.Void WeaverNetworkBehaviourTests.NetworkBehaviourTargetRpcParamComponent.NetworkBehaviourTargetRpcParamComponent::TargetRpcCantHaveParamComponent(Mirror.NetworkConnection,WeaverNetworkBehaviourTests.NetworkBehaviourTargetRpcParamComponent.NetworkBehaviourTargetRpcParamComponent/ComponentClass))"));
+            Assert.That(weaverErrors, Contains.Item("TargetRpcCantHaveParamComponent has invalid parameter monkeyComp (at System.Void WeaverNetworkBehaviourTests.NetworkBehaviourTargetRpcParamComponent.NetworkBehaviourTargetRpcParamComponent::TargetRpcCantHaveParamComponent(Mirror.INetworkConnection,WeaverNetworkBehaviourTests.NetworkBehaviourTargetRpcParamComponent.NetworkBehaviourTargetRpcParamComponent/ComponentClass))"));
             Assert.That(weaverErrors, Contains.Item("Cannot generate reader for component type ComponentClass. Use a supported type or provide a custom reader (at WeaverNetworkBehaviourTests.NetworkBehaviourTargetRpcParamComponent.NetworkBehaviourTargetRpcParamComponent/ComponentClass)"));
-            Assert.That(weaverErrors, Contains.Item("TargetRpcCantHaveParamComponent has invalid parameter monkeyComp.  Unsupported type WeaverNetworkBehaviourTests.NetworkBehaviourTargetRpcParamComponent.NetworkBehaviourTargetRpcParamComponent/ComponentClass,  use a supported Mirror type instead (at System.Void WeaverNetworkBehaviourTests.NetworkBehaviourTargetRpcParamComponent.NetworkBehaviourTargetRpcParamComponent::TargetRpcCantHaveParamComponent(Mirror.NetworkConnection,WeaverNetworkBehaviourTests.NetworkBehaviourTargetRpcParamComponent.NetworkBehaviourTargetRpcParamComponent/ComponentClass))"));
->>>>>>> e8798d38
+            Assert.That(weaverErrors, Contains.Item("TargetRpcCantHaveParamComponent has invalid parameter monkeyComp.  Unsupported type WeaverNetworkBehaviourTests.NetworkBehaviourTargetRpcParamComponent.NetworkBehaviourTargetRpcParamComponent/ComponentClass,  use a supported Mirror type instead (at System.Void WeaverNetworkBehaviourTests.NetworkBehaviourTargetRpcParamComponent.NetworkBehaviourTargetRpcParamComponent::TargetRpcCantHaveParamComponent(Mirror.INetworkConnection,WeaverNetworkBehaviourTests.NetworkBehaviourTargetRpcParamComponent.NetworkBehaviourTargetRpcParamComponent/ComponentClass))"));
         }
 
         [Test]
@@ -124,11 +103,7 @@
         [Test]
         public void NetworkBehaviourTargetRpcDuplicateName()
         {
-<<<<<<< HEAD
-            Assert.That(weaverErrors, Contains.Item("Duplicate Target Rpc name TargetRpcCantHaveSameName (at System.Void MirrorTest.NetworkBehaviourTargetRpcDuplicateName::TargetRpcCantHaveSameName(Mirror.INetworkConnection,System.Int32,System.Int32))" ));
-=======
-            Assert.That(weaverErrors, Contains.Item("Duplicate Target Rpc name TargetRpcCantHaveSameName (at System.Void WeaverNetworkBehaviourTests.NetworkBehaviourTargetRpcDuplicateName.NetworkBehaviourTargetRpcDuplicateName::TargetRpcCantHaveSameName(Mirror.NetworkConnection,System.Int32,System.Int32))"));
->>>>>>> e8798d38
+            Assert.That(weaverErrors, Contains.Item("Duplicate Target Rpc name TargetRpcCantHaveSameName (at System.Void WeaverNetworkBehaviourTests.NetworkBehaviourTargetRpcDuplicateName.NetworkBehaviourTargetRpcDuplicateName::TargetRpcCantHaveSameName(Mirror.INetworkConnection,System.Int32,System.Int32))"));
         }
 
         [Test]
@@ -189,11 +164,7 @@
         [Test]
         public void NetworkBehaviourClientRpcParamNetworkConnection()
         {
-<<<<<<< HEAD
-            Assert.That(weaverErrors, Contains.Item("RpcCantHaveParamOptional has invalid parameer monkeyCon. Cannot pass NeworkConnections (at System.Void MirrorTest.NetworkBehaviourClientRpcParamNetworkConnection::RpcCantHaveParamOptional(Mirror.INetworkConnection))"));
-=======
-            Assert.That(weaverErrors, Contains.Item("RpcCantHaveParamOptional has invalid parameter monkeyCon. Cannot pass NetworkConnections (at System.Void WeaverNetworkBehaviourTests.NetworkBehaviourClientRpcParamNetworkConnection.NetworkBehaviourClientRpcParamNetworkConnection::RpcCantHaveParamOptional(Mirror.NetworkConnection))"));
->>>>>>> e8798d38
+            Assert.That(weaverErrors, Contains.Item("RpcCantHaveParamOptional has invalid parameter monkeyCon, Cannot pass NetworkConnections (at System.Void WeaverNetworkBehaviourTests.NetworkBehaviourClientRpcParamNetworkConnection.NetworkBehaviourClientRpcParamNetworkConnection::RpcCantHaveParamOptional(Mirror.INetworkConnection))"));
         }
 
         [Test]
@@ -239,16 +210,6 @@
         }
 
         [Test]
-        public void NetworkBehaviourCmdParamNetworkConnection()
-        {
-<<<<<<< HEAD
-            Assert.That(weaverErrors, Contains.Item("CmdCantHaveParamOptional has invalid parameer monkeyCon. Cannot pass NeworkConnections (at System.Void MirrorTest.NetworkBehaviourCmdParamNetworkConnection::CmdCantHaveParamOptional(Mirror.INetworkConnection))" ));
-=======
-            Assert.That(weaverErrors, Contains.Item("CmdCantHaveParamOptional has invalid parameter monkeyCon, Cannot pass NetworkConnections. Instead use 'NetworkConnectionToClient conn = null' to get the sender's connection on the server (at System.Void WeaverNetworkBehaviourTests.NetworkBehaviourCmdParamNetworkConnection.NetworkBehaviourCmdParamNetworkConnection::CmdCantHaveParamOptional(Mirror.NetworkConnection))"));
->>>>>>> e8798d38
-        }
-
-        [Test]
         public void NetworkBehaviourCmdDuplicateName()
         {
             Assert.That(weaverErrors, Contains.Item("Duplicate Command name CmdCantHaveSameName (at System.Void WeaverNetworkBehaviourTests.NetworkBehaviourCmdDuplicateName.NetworkBehaviourCmdDuplicateName::CmdCantHaveSameName(System.Int32,System.Int32))"));
