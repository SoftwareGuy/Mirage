--- conflicted
+++ resolved
@@ -37,13 +37,9 @@
         [Test]
         public void ServerToClientTest()
         {
-<<<<<<< HEAD
-            var myMessage = new MyMessage
-=======
             Assert.That(connectionToClient.address, Is.EqualTo("localhost"));
 
-            MyMessage myMessage = new MyMessage()
->>>>>>> ca166bd9
+            var myMessage = new MyMessage
             {
                 id = 3,
                 name = "hello"
@@ -76,13 +72,9 @@
         [Test]
         public void ClientToServerTest()
         {
-<<<<<<< HEAD
-            var myMessage = new MyMessage
-=======
             Assert.That(connectionToServer.address, Is.EqualTo("localhost"));
 
-            MyMessage myMessage = new MyMessage()
->>>>>>> ca166bd9
+            var myMessage = new MyMessage
             {
                 id = 3,
                 name = "hello"
