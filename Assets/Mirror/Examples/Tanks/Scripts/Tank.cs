--- conflicted
+++ resolved
@@ -73,12 +73,8 @@
         void CmdFire()
         {
             GameObject projectile = Instantiate(projectilePrefab, projectileMount.position, transform.rotation);
-<<<<<<< HEAD
+            projectile.GetComponent<Projectile>().source = gameObject;
             Server.Spawn(projectile);
-=======
-            projectile.GetComponent<Projectile>().source = gameObject;
-            NetworkServer.Spawn(projectile);
->>>>>>> e8798d38
             RpcOnFire();
         }
 
@@ -91,7 +87,7 @@
 
         public void SendReadyToServer(string playername)
         {
-            if (!isLocalPlayer)
+            if (!IsLocalPlayer)
                 return;
 
             CmdReady(playername);
