using System.Collections.Generic;
using UnityEngine;

namespace Mirror
{
    /// <summary>
    /// Component that controls visibility of networked objects for players.
    /// <para>Any object with this component on it will not be visible to players more than a (configurable) distance away.</para>
    /// </summary>
    [AddComponentMenu("Network/NetworkProximityChecker")]
    [RequireComponent(typeof(NetworkIdentity))]
    [HelpURL("https://mirror-networking.com/docs/Components/NetworkProximityChecker.html")]
    public class NetworkProximityChecker : NetworkVisibility
    {
        /// <summary>
        /// Enumeration of methods to use to check proximity.
        /// </summary>
        public enum CheckMethod
        {
            Physics3D,
            Physics2D
        }

        /// <summary>
        /// The maximim range that objects will be visible at.
        /// </summary>
        [Tooltip("The maximum range that objects will be visible at.")]
        public int VisibilityRange = 10;

        /// <summary>
        /// How often (in seconds) that this object should update the list of observers that can see it.
        /// </summary>
        [Tooltip("How often (in seconds) that this object should update the list of observers that can see it.")]
        public float VisibilityUpdateInterval = 1;

        /// <summary>
        /// Which method to use for checking proximity of players.
        /// <para>Physics3D uses 3D physics to determine proximity.</para>
        /// <para>Physics2D uses 2D physics to determine proximity.</para>
        /// </summary>
        [Tooltip("Which method to use for checking proximity of players.\n\nPhysics3D uses 3D physics to determine proximity.\nPhysics2D uses 2D physics to determine proximity.")]
        public CheckMethod ActualCheckMethod = CheckMethod.Physics3D;

        /// <summary>
        /// Flag to force this object to be hidden for players.
        /// <para>If this object is a player object, it will not be hidden for that player.</para>
        /// </summary>
        [Tooltip("Enable to force this object to be hidden from players.")]
        public bool ForceHidden;

        // Layers are used anyway, might as well expose them to the user.
        /// <summary>
        /// Select only the Player's layer to avoid unnecessary SphereCasts against the Terrain, etc.
        /// <para>~0 means 'Everything'.</para>
        /// </summary>
        [Tooltip("Select only the Player's layer to avoid unnecessary SphereCasts against the Terrain, etc.")]
        public LayerMask CastLayers = ~0;

        float lastUpdateTime;

        // OverlapSphereNonAlloc array to avoid allocations.
        // -> static so we don't create one per component
        // -> this is worth it because proximity checking happens for just about
        //    every entity on the server!
        // -> should be big enough to work in just about all cases
        static readonly Collider[] hitsBuffer3D = new Collider[10000];
        static readonly Collider2D[] hitsBuffer2D = new Collider2D[10000];

        void Update()
        {
            if (!Server.Active)
                return;

            if (Time.time - lastUpdateTime > VisibilityUpdateInterval)
            {
                NetIdentity.RebuildObservers(false);
                lastUpdateTime = Time.time;
            }
        }

        /// <summary>
        /// Called when a new player enters
        /// </summary>
        /// <param name="conn">NetworkConnection of player object</param>
        /// <returns>True if object is within visible range</returns>
        public override bool OnCheckObserver(INetworkConnection conn)
        {
            if (ForceHidden)
                return false;

            return Vector3.Distance(conn.Identity.transform.position, transform.position) < VisibilityRange;
        }

        /// <summary>
        /// Called when a new player enters, and when scene changes occur
        /// </summary>
        /// <param name="observers">List of players to be updated.  Modify this set with all the players that can see this object</param>
        /// <param name="initialize">True if this is the first time the method is called for this object</param>
<<<<<<< HEAD
        /// <returns>True if this component calculated the list of observers</returns>
        public override bool OnRebuildObservers(HashSet<INetworkConnection> observers, bool initialize)
        {
            // if force hidden then return without adding any observers.
            if (ForceHidden)
                // always return true when overwriting OnRebuildObservers so that
                // Mirror knows not to use the built in rebuild method.
                return true;
=======
        public override void OnRebuildObservers(HashSet<NetworkConnection> observers, bool initialize)
        {
            // if force hidden then return without adding any observers.
            if (forceHidden)
                return;
>>>>>>> 70ddf92a

            // find players within range
            switch (ActualCheckMethod)
            {
                case CheckMethod.Physics3D:
                    Add3DHits(observers);
                    break;

                case CheckMethod.Physics2D:
                    Add2DHits(observers);
                    break;
            }
        }

        void Add3DHits(HashSet<INetworkConnection> observers)
        {
            // cast without allocating GC for maximum performance
            int hitCount = Physics.OverlapSphereNonAlloc(transform.position, VisibilityRange, hitsBuffer3D, CastLayers);
            if (hitCount == hitsBuffer3D.Length) Debug.LogWarning("NetworkProximityChecker's OverlapSphere test for " + name + " has filled the whole buffer(" + hitsBuffer3D.Length + "). Some results might have been omitted. Consider increasing buffer size.");

            for (int i = 0; i < hitCount; i++)
            {
                Collider hit = hitsBuffer3D[i];
                // collider might be on pelvis, often the NetworkIdentity is in a parent
                // (looks in the object itself and then parents)
                NetworkIdentity identity = hit.GetComponentInParent<NetworkIdentity>();
                // (if an object has a connectionToClient, it is a player)
                if (identity != null && identity.ConnectionToClient != null)
                {
                    observers.Add(identity.ConnectionToClient);
                }
            }
        }

        void Add2DHits(HashSet<INetworkConnection> observers)
        {
            // cast without allocating GC for maximum performance
            int hitCount = Physics2D.OverlapCircleNonAlloc(transform.position, VisibilityRange, hitsBuffer2D, CastLayers);
            if (hitCount == hitsBuffer2D.Length) Debug.LogWarning("NetworkProximityChecker's OverlapCircle test for " + name + " has filled the whole buffer(" + hitsBuffer2D.Length + "). Some results might have been omitted. Consider increasing buffer size.");

            for (int i = 0; i < hitCount; i++)
            {
                Collider2D hit = hitsBuffer2D[i];
                // collider might be on pelvis, often the NetworkIdentity is in a parent
                // (looks in the object itself and then parents)
                NetworkIdentity identity = hit.GetComponentInParent<NetworkIdentity>();
                // (if an object has a connectionToClient, it is a player)
                if (identity != null && identity.ConnectionToClient != null)
                {
                    observers.Add(identity.ConnectionToClient);
                }
            }
        }

        /// <summary>
        /// Called when hiding and showing objects on the host.
        /// On regular clients, objects simply spawn/despawn.
        /// On host, objects need to remain in scene because the host is also the server.
        ///    In that case, we simply hide/show meshes for the host player.
        /// </summary>
        /// <param name="visible"></param>
        public override void OnSetHostVisibility(bool visible)
        {
            foreach (Renderer rend in GetComponentsInChildren<Renderer>())
            {
                rend.enabled = visible;
            }
        }
    }
}<|MERGE_RESOLUTION|>--- conflicted
+++ resolved
@@ -96,22 +96,11 @@
         /// </summary>
         /// <param name="observers">List of players to be updated.  Modify this set with all the players that can see this object</param>
         /// <param name="initialize">True if this is the first time the method is called for this object</param>
-<<<<<<< HEAD
-        /// <returns>True if this component calculated the list of observers</returns>
-        public override bool OnRebuildObservers(HashSet<INetworkConnection> observers, bool initialize)
+        public override void OnRebuildObservers(HashSet<INetworkConnection> observers, bool initialize)
         {
             // if force hidden then return without adding any observers.
             if (ForceHidden)
-                // always return true when overwriting OnRebuildObservers so that
-                // Mirror knows not to use the built in rebuild method.
-                return true;
-=======
-        public override void OnRebuildObservers(HashSet<NetworkConnection> observers, bool initialize)
-        {
-            // if force hidden then return without adding any observers.
-            if (forceHidden)
                 return;
->>>>>>> 70ddf92a
 
             // find players within range
             switch (ActualCheckMethod)
