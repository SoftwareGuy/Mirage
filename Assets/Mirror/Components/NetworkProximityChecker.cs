using System.Collections.Generic;
using UnityEngine;

namespace Mirror
{
    /// <summary>
    /// Component that controls visibility of networked objects for players.
    /// <para>Any object with this component on it will not be visible to players more than a (configurable) distance away.</para>
    /// </summary>
    [AddComponentMenu("Network/NetworkProximityChecker")]
    [RequireComponent(typeof(NetworkIdentity))]
    [HelpURL("https://mirror-networking.com/docs/Components/NetworkProximityChecker.html")]
    public class NetworkProximityChecker : NetworkBehaviour
    {
        /// <summary>
        /// Enumeration of methods to use to check proximity.
        /// </summary>
        public enum CheckMethod
        {
            Physics3D,
            Physics2D
        }

        /// <summary>
        /// The maximim range that objects will be visible at.
        /// </summary>
        [Tooltip("The maximum range that objects will be visible at.")]
        public int VisibilityRange = 10;

        /// <summary>
        /// How often (in seconds) that this object should update the list of observers that can see it.
        /// </summary>
        [Tooltip("How often (in seconds) that this object should update the list of observers that can see it.")]
        public float VisibilityUpdateInterval = 1;

        /// <summary>
        /// Which method to use for checking proximity of players.
        /// <para>Physics3D uses 3D physics to determine proximity.</para>
        /// <para>Physics2D uses 2D physics to determine proximity.</para>
        /// </summary>
        [Tooltip("Which method to use for checking proximity of players.\n\nPhysics3D uses 3D physics to determine proximity.\nPhysics2D uses 2D physics to determine proximity.")]
        public CheckMethod ActualCheckMethod = CheckMethod.Physics3D;

        /// <summary>
        /// Flag to force this object to be hidden for players.
        /// <para>If this object is a player object, it will not be hidden for that player.</para>
        /// </summary>
        [Tooltip("Enable to force this object to be hidden from players.")]
        public bool ForceHidden;

        // Layers are used anyway, might as well expose them to the user.
        /// <summary>
        /// Select only the Player's layer to avoid unnecessary SphereCasts against the Terrain, etc.
        /// <para>~0 means 'Everything'.</para>
        /// </summary>
        [Tooltip("Select only the Player's layer to avoid unnecessary SphereCasts against the Terrain, etc.")]
        public LayerMask CastLayers = ~0;

        float lastUpdateTime;

        // OverlapSphereNonAlloc array to avoid allocations.
        // -> static so we don't create one per component
        // -> this is worth it because proximity checking happens for just about
        //    every entity on the server!
        // -> should be big enough to work in just about all cases
        static readonly Collider[] hitsBuffer3D = new Collider[10000];
        static readonly Collider2D[] hitsBuffer2D = new Collider2D[10000];

        void Update()
        {
            if (!Server.Active)
                return;

            if (Time.time - lastUpdateTime > VisibilityUpdateInterval)
            {
                NetIdentity.RebuildObservers(false);
                lastUpdateTime = Time.time;
            }
        }

        /// <summary>
        /// Called when a new player enters
        /// </summary>
        /// <param name="conn">NetworkConnection of player object</param>
        /// <returns>True if object is within visible range</returns>
        public override bool OnCheckObserver(NetworkConnection conn)
        {
            if (ForceHidden)
                return false;

            return Vector3.Distance(conn.Identity.transform.position, transform.position) < VisibilityRange;
        }

        /// <summary>
        /// Called when a new player enters, and when scene changes occur
        /// </summary>
        /// <param name="observers">List of players to be updated.  Modify this set with all the players that can see this object</param>
        /// <param name="initialize">True if this is the first time the method is called for this object</param>
        /// <returns>True if this component calculated the list of observers</returns>
        public override bool OnRebuildObservers(HashSet<NetworkConnection> observers, bool initialize)
        {
            // if force hidden then return without adding any observers.
            if (ForceHidden)
                // always return true when overwriting OnRebuildObservers so that
                // Mirror knows not to use the built in rebuild method.
                return true;

            // find players within range
            switch (ActualCheckMethod)
            {
                case CheckMethod.Physics3D:
                    Add3DHits(observers);
                    break;

                case CheckMethod.Physics2D:
                    Add2DHits(observers);
                    break;
            }

            // always return true when overwriting OnRebuildObservers so that
            // Mirror knows not to use the built in rebuild method.
            return true;
        }

        void Add3DHits(HashSet<NetworkConnection> observers)
        {
            // cast without allocating GC for maximum performance
            int hitCount = Physics.OverlapSphereNonAlloc(transform.position, VisibilityRange, hitsBuffer3D, CastLayers);
            if (hitCount == hitsBuffer3D.Length) Debug.LogWarning("NetworkProximityChecker's OverlapSphere test for " + name + " has filled the whole buffer(" + hitsBuffer3D.Length + "). Some results might have been omitted. Consider increasing buffer size.");

            for (int i = 0; i < hitCount; i++)
            {
                Collider hit = hitsBuffer3D[i];
                // collider might be on pelvis, often the NetworkIdentity is in a parent
                // (looks in the object itself and then parents)
                NetworkIdentity identity = hit.GetComponentInParent<NetworkIdentity>();
                // (if an object has a connectionToClient, it is a player)
                if (identity != null && identity.ConnectionToClient != null)
                {
                    observers.Add(identity.ConnectionToClient);
                }
            }
        }

<<<<<<< HEAD
        private void Add2DHits(HashSet<NetworkConnection> observers)
=======

        void Add2DHits(HashSet<NetworkConnection> observers)
>>>>>>> e7cfd5a4
        {
            // cast without allocating GC for maximum performance
            int hitCount = Physics2D.OverlapCircleNonAlloc(transform.position, VisibilityRange, hitsBuffer2D, CastLayers);
            if (hitCount == hitsBuffer2D.Length) Debug.LogWarning("NetworkProximityChecker's OverlapCircle test for " + name + " has filled the whole buffer(" + hitsBuffer2D.Length + "). Some results might have been omitted. Consider increasing buffer size.");

            for (int i = 0; i < hitCount; i++)
            {
                Collider2D hit = hitsBuffer2D[i];
                // collider might be on pelvis, often the NetworkIdentity is in a parent
                // (looks in the object itself and then parents)
                NetworkIdentity identity = hit.GetComponentInParent<NetworkIdentity>();
                // (if an object has a connectionToClient, it is a player)
                if (identity != null && identity.ConnectionToClient != null)
                {
                    observers.Add(identity.ConnectionToClient);
                }
            }
        }

        /// <summary>
        /// Called when hiding and showing objects on the host.
        /// On regular clients, objects simply spawn/despawn.
        /// On host, objects need to remain in scene because the host is also the server.
        ///    In that case, we simply hide/show meshes for the host player.
        /// </summary>
        /// <param name="visible"></param>
        public override void OnSetHostVisibility(bool visible)
        {
            foreach (Renderer rend in GetComponentsInChildren<Renderer>())
            {
                rend.enabled = visible;
            }
        }
    }
}<|MERGE_RESOLUTION|>--- conflicted
+++ resolved
@@ -142,12 +142,7 @@
             }
         }
 
-<<<<<<< HEAD
-        private void Add2DHits(HashSet<NetworkConnection> observers)
-=======
-
         void Add2DHits(HashSet<NetworkConnection> observers)
->>>>>>> e7cfd5a4
         {
             // cast without allocating GC for maximum performance
             int hitCount = Physics2D.OverlapCircleNonAlloc(transform.position, VisibilityRange, hitsBuffer2D, CastLayers);
