--- conflicted
+++ resolved
@@ -20,19 +20,15 @@
     {
         [Header("Authority")]
         [Tooltip("Set to true if animations come from owner client,  set to false if animations always come from server")]
-        public bool clientAuthority;
+        public bool ClientAuthority;
 
         /// <summary>
         /// The animator component to synchronize.
         /// </summary>
         [FormerlySerializedAs("m_Animator")]
-<<<<<<< HEAD
-        public Animator Animator;
-=======
         [Header("Animator")]
         [Tooltip("Animator that will have parameters synchronized")]
-        public Animator animator;
->>>>>>> 1736bb0c
+        public Animator Animator;
 
         // Note: not an object[] array because otherwise initialization is real annoying
         int[] lastIntParameters;
@@ -44,12 +40,6 @@
         int[] transitionHash;
         float sendTimer;
 
-<<<<<<< HEAD
-        [Tooltip("Set to true if animations come from owner client,  set to false if animations always come from server")]
-        public bool ClientAuthority;
-
-=======
->>>>>>> 1736bb0c
         bool sendMessagesAllowed
         {
             get
