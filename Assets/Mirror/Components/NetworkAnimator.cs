--- conflicted
+++ resolved
@@ -85,7 +85,7 @@
             if (!SendMessagesAllowed)
                 return;
 
-            if (!animator.enabled)
+            if (!Animator.enabled)
                 return;
 
             CheckSendRate();
@@ -189,12 +189,8 @@
             // NOTE: there is no API to play a transition(?)
             if (stateHash != 0)
             {
-<<<<<<< HEAD
-                Animator.Play(stateHash, layerId, normalizedTime);
-=======
-                if (animator.enabled)
-                    animator.Play(stateHash, layerId, normalizedTime);
->>>>>>> d9442911
+                if (Animator.enabled)
+                    Animator.Play(stateHash, layerId, normalizedTime);
             }
 
             ReadParameters(reader);
@@ -210,22 +206,14 @@
 
         void HandleAnimTriggerMsg(int hash)
         {
-<<<<<<< HEAD
-            Animator.SetTrigger(hash);
-=======
-            if (animator.enabled)
-                animator.SetTrigger(hash);
->>>>>>> d9442911
+            if (Animator.enabled)
+                Animator.SetTrigger(hash);
         }
 
         void HandleAnimResetTriggerMsg(int hash)
         {
-<<<<<<< HEAD
-            Animator.ResetTrigger(hash);
-=======
-            if (animator.enabled)
-                animator.ResetTrigger(hash);
->>>>>>> d9442911
+            if (Animator.enabled)
+                Animator.ResetTrigger(hash);
         }
 
         ulong NextDirtyBits()
@@ -296,7 +284,7 @@
 
         void ReadParameters(NetworkReader reader)
         {
-            bool animatorEnabled = animator.enabled;
+            bool animatorEnabled = Animator.enabled;
             // need to read values from NetworkReader even if animator is disabled
 
             ulong dirtyBits = reader.ReadPackedUInt64();
@@ -309,32 +297,20 @@
                 if (par.type == AnimatorControllerParameterType.Int)
                 {
                     int newIntValue = reader.ReadPackedInt32();
-<<<<<<< HEAD
-                    Animator.SetInteger(par.nameHash, newIntValue);
-=======
                     if (animatorEnabled)
-                        animator.SetInteger(par.nameHash, newIntValue);
->>>>>>> d9442911
+                        Animator.SetInteger(par.nameHash, newIntValue);
                 }
                 else if (par.type == AnimatorControllerParameterType.Float)
                 {
                     float newFloatValue = reader.ReadSingle();
-<<<<<<< HEAD
-                    Animator.SetFloat(par.nameHash, newFloatValue);
-=======
                     if (animatorEnabled)
-                        animator.SetFloat(par.nameHash, newFloatValue);
->>>>>>> d9442911
+                        Animator.SetFloat(par.nameHash, newFloatValue);
                 }
                 else if (par.type == AnimatorControllerParameterType.Bool)
                 {
                     bool newBoolValue = reader.ReadBoolean();
-<<<<<<< HEAD
-                    Animator.SetBool(par.nameHash, newBoolValue);
-=======
                     if (animatorEnabled)
-                        animator.SetBool(par.nameHash, newBoolValue);
->>>>>>> d9442911
+                        Animator.SetBool(par.nameHash, newBoolValue);
                 }
             }
         }
@@ -561,12 +537,8 @@
         [ClientRpc]
         void RpcOnAnimationTriggerClientMessage(int hash)
         {
-<<<<<<< HEAD
+            // host handles this before it is sent
             if (IsServer) return;
-=======
-            // host handles this before it is sent
-            if (isServer) return;
->>>>>>> d9442911
 
             HandleAnimTriggerMsg(hash);
         }
@@ -574,12 +546,8 @@
         [ClientRpc]
         void RpcOnAnimationResetTriggerClientMessage(int hash)
         {
-<<<<<<< HEAD
+            // host handles this before it is sent
             if (IsServer) return;
-=======
-            // host handles this before it is sent
-            if (isServer) return;
->>>>>>> d9442911
 
             HandleAnimResetTriggerMsg(hash);
         }
