using System.Collections.Generic;
using System.Net;
using System.Linq;
using UnityEngine;
using UnityEngine.SceneManagement;
using UnityEngine.Serialization;
using TcpTransport = Mirror.Transport.Tcp.TcpTransport;
using Exception = System.Exception;
using Mirror.Transport;
using Mirror.Transport.Websocket;

namespace Mirror
{
    public enum PlayerSpawnMethod
    {
        Random,
        RoundRobin
    }

    [AddComponentMenu("Network/NetworkManager")]
    public class NetworkManager : MonoBehaviour
    {
        // configuration
        public bool useTcp = true;
        [FormerlySerializedAs("m_NetworkPort")] public ushort tcpPort = 7777;
        [FormerlySerializedAs("m_NetworkAddress")] public string networkAddress = "localhost";
        [FormerlySerializedAs("m_DontDestroyOnLoad")] public bool dontDestroyOnLoad = true;
        [FormerlySerializedAs("m_RunInBackground")] public bool runInBackground = true;
        [FormerlySerializedAs("m_ShowDebugMessages")] public bool showDebugMessages;
        [FormerlySerializedAs("m_PlayerPrefab")] public GameObject playerPrefab;
        [FormerlySerializedAs("m_AutoCreatePlayer")] public bool autoCreatePlayer = true;
        [FormerlySerializedAs("m_PlayerSpawnMethod")] public PlayerSpawnMethod playerSpawnMethod;
        [FormerlySerializedAs("m_OfflineScene")] public string offlineScene = "";
        [FormerlySerializedAs("m_OnlineScene")] public string onlineScene = "";
        [FormerlySerializedAs("m_MaxConnections")] public int maxConnections = 4;

        [FormerlySerializedAs("m_UseWebSockets")] public bool useWebSockets = true;
        public ushort websocketPort = 7778;
        [FormerlySerializedAs("m_SpawnPrefabs")] public List<GameObject> spawnPrefabs = new List<GameObject>();

        public static List<Transform> startPositions = new List<Transform>();

        public bool clientLoadedScene;

        // only really valid on the server
        public int numPlayers { get { return NetworkServer.connections.Count(kv => kv.Value.playerController != null); } }

        public virtual ushort port {
            get
            {
                if (Application.platform != RuntimePlatform.WebGLPlayer && useTcp)
                {
                    // tcp is not availabe on webgl
                    return tcpPort;
                }

                if (useWebSockets)
                {
                    return websocketPort;
                }

                Debug.LogError("No protocol specified");
                return 0;
            }
        }
        // selected transport layer
        // the transport is normally initialized in NetworkManager InitializeTransport
        // initialize it yourself if you are not using NetworkManager
        public static TransportLayer transport;

        // runtime data
        public static string networkSceneName = ""; // this is used to make sure that all scene changes are initialized by UNET. loading a scene manually wont set networkSceneName, so UNET would still load it again on start.
        public bool isNetworkActive;
        public NetworkClient client;
        static int s_StartPositionIndex;

        public static NetworkManager singleton;

        static AsyncOperation s_LoadingSceneAsync;
        static NetworkConnection s_ClientReadyConnection;

        // this is used to persist network address between scenes.
        static string s_Address;

        // virtual so that inheriting classes' Awake() can call base.Awake() too
        public virtual void Awake()
        {
            Debug.Log("Thank you for using Mirror! https://forum.unity.com/threads/mirror-networking-for-unity-aka-hlapi-community-edition.425437/");

<<<<<<< HEAD
=======
            // Set the networkSceneName to prevent a scene reload
            // if client connection to server fails.
            networkSceneName = offlineScene;

>>>>>>> 43baeff4
            InitializeSingleton();
        }

        void InitializeSingleton()
        {
            if (singleton != null && singleton == this)
            {
                return;
            }

            InitializeTransport();
            // do this early
            LogFilter.Debug = showDebugMessages;

            if (dontDestroyOnLoad)
            {
                if (singleton != null)
                {
                    if (LogFilter.Debug) { Debug.Log("Multiple NetworkManagers detected in the scene. Only one NetworkManager can exist at a time. The duplicate NetworkManager will not be used."); }
                    Destroy(gameObject);
                    return;
                }
                if (LogFilter.Debug) { Debug.Log("NetworkManager created singleton (DontDestroyOnLoad)"); }
                singleton = this;
                if (Application.isPlaying) DontDestroyOnLoad(gameObject);
            }
            else
            {
                if (LogFilter.Debug) { Debug.Log("NetworkManager created singleton (ForScene)"); }
                singleton = this;
            }

            // persistent network address between scene changes
            if (networkAddress != "")
            {
                s_Address = networkAddress;
            }
            else if (s_Address != "")
            {
                networkAddress = s_Address;
            }
        }

        // Initializes the transport,  by default it is Telepathy
        // override method if you want to use a different transport
        public virtual void InitializeTransport()
        {
            // user might have already initialized the transport somewhere else
            if (transport != null)
                return;

            // if the user ticked use tcp and we are not in webgl
            TcpTransport tcpTransport = null;

            if (this.useTcp && Application.platform != RuntimePlatform.WebGLPlayer)
            {
                tcpTransport = new TcpTransport
                {
                    port = this.tcpPort
                };
            }

            WebsocketTransport websocketTransport = null;
            if (this.useWebSockets)
            {
                websocketTransport = new WebsocketTransport()
                {
                    port = this.websocketPort
                };
            }

            if (tcpTransport != null && websocketTransport != null)
            {
                // use both transports,  tcp by default
                transport = new MultiplexTransport(tcpTransport, websocketTransport);
            }
            else if (tcpTransport != null)
            {
                transport = tcpTransport;
            }
            else if (websocketTransport != null)
            {
                transport = websocketTransport;
            }
            else
            {
                Debug.LogError("You have not configured a valid transport,  enable tcp, websocket or both");
            }
        }

        // NetworkIdentity.UNetStaticUpdate is called from UnityEngine while LLAPI network is active.
        // if we want TCP then we need to call it manually. probably best from NetworkManager, although this means
        // that we can't use NetworkServer/NetworkClient without a NetworkManager invoking Update anymore.
        //
        // virtual so that inheriting classes' LateUpdate() can call base.LateUpdate() too
        public virtual void LateUpdate()
        {
            // call it while the NetworkManager exists.
            // -> we don't only call while Client/Server.Connected, because then we would stop if disconnected and the
            //    NetworkClient wouldn't receive the last Disconnect event, result in all kinds of issues
            NetworkIdentity.UNetStaticUpdate();
        }

        // When pressing Stop in the Editor, Unity keeps threads alive until we
        // press Start again (which might be a Unity bug).
        // Either way, we should disconnect client & server in OnApplicationQuit
        // so they don't keep running until we press Play again.
        // (this is not a problem in builds)
        //
        // virtual so that inheriting classes' OnApplicationQuit() can call base.OnApplicationQuit() too
        public virtual void OnApplicationQuit()
        {
            NetworkManager.transport.Shutdown();
        }

        // virtual so that inheriting classes' OnValidate() can call base.OnValidate() too
        public virtual void OnValidate()
        {
            maxConnections = Mathf.Max(maxConnections, 0); // always >= 0

            if (playerPrefab != null && playerPrefab.GetComponent<NetworkIdentity>() == null)
            {
                Debug.LogError("NetworkManager - playerPrefab must have a NetworkIdentity.");
                playerPrefab = null;
            }
        }

        internal void RegisterServerMessages()
        {
            NetworkServer.RegisterHandler(MsgType.Connect, OnServerConnectInternal);
            NetworkServer.RegisterHandler(MsgType.Disconnect, OnServerDisconnectInternal);
            NetworkServer.RegisterHandler(MsgType.Ready, OnServerReadyMessageInternal);
            NetworkServer.RegisterHandler(MsgType.AddPlayer, OnServerAddPlayerMessageInternal);
            NetworkServer.RegisterHandler(MsgType.RemovePlayer, OnServerRemovePlayerMessageInternal);
            NetworkServer.RegisterHandler(MsgType.Error, OnServerErrorInternal);
        }

        public bool StartServer()
        {
            InitializeSingleton();

            if (runInBackground)
                Application.runInBackground = true;

            // start the transport listening
            if (!NetworkServer.Listen(maxConnections))
            {
                Debug.LogError("StartServer listen on failed.");
                return false;
            }

            // call OnStartServer AFTER Listen, so that NetworkServer.active is
            // true and we can call NetworkServer.Spawn in OnStartServer
            // overrides.
            // (useful for loading & spawning stuff from database etc.)
            //
            // note: there is no risk of someone connecting after Listen() and
            //       before OnStartServer() because this all runs in one thread
            //       and we don't start processing connects until Update.
            OnStartServer();

            // this must be after Listen(), since that registers the default message handlers
            RegisterServerMessages();

            if (LogFilter.Debug) { Debug.Log("NetworkManager StartServer port:" + tcpPort); }
            isNetworkActive = true;

            // Only change scene if the requested online scene is not blank, and is not already loaded
            string loadedSceneName = SceneManager.GetSceneAt(0).name;
            if (!string.IsNullOrEmpty(onlineScene) && onlineScene != loadedSceneName && onlineScene != offlineScene)
            {
                ServerChangeScene(onlineScene);
            }
            else
            {
                NetworkServer.SpawnObjects();
            }
            return true;
        }

        internal void RegisterClientMessages(NetworkClient client)
        {
            client.RegisterHandler(MsgType.Connect, OnClientConnectInternal);
            client.RegisterHandler(MsgType.Disconnect, OnClientDisconnectInternal);
            client.RegisterHandler(MsgType.NotReady, OnClientNotReadyMessageInternal);
            client.RegisterHandler(MsgType.Error, OnClientErrorInternal);
            client.RegisterHandler(MsgType.Scene, OnClientSceneInternal);

            if (playerPrefab != null)
            {
                ClientScene.RegisterPrefab(playerPrefab);
            }
            for (int i = 0; i < spawnPrefabs.Count; i++)
            {
                GameObject prefab = spawnPrefabs[i];
                if (prefab != null)
                {
                    ClientScene.RegisterPrefab(prefab);
                }
            }
        }

        public NetworkClient StartClient(ushort hostPort=0)
        {
            InitializeSingleton();

            if (runInBackground)
                Application.runInBackground = true;

            isNetworkActive = true;

            client = new NetworkClient();
            client.hostPort = hostPort;

            RegisterClientMessages(client);

            if (string.IsNullOrEmpty(networkAddress))
            {
                Debug.LogError("Must set the Network Address field in the manager");
                return null;
            }
            if (LogFilter.Debug) { Debug.Log("NetworkManager StartClient address:" + networkAddress + " port:" + port); }

            client.Connect(networkAddress, port);

            OnStartClient(client);
            s_Address = networkAddress;
            return client;
        }

        public virtual NetworkClient StartHost()
        {
            OnStartHost();
            if (StartServer())
            {
                NetworkClient localClient = ConnectLocalClient();
                OnStartClient(localClient);
                return localClient;
            }
            return null;
        }

        NetworkClient ConnectLocalClient()
        {
            if (LogFilter.Debug) { Debug.Log("NetworkManager StartHost port:" + tcpPort); }
            networkAddress = "localhost";
            client = ClientScene.ConnectLocalServer();
            RegisterClientMessages(client);
            return client;
        }

        public void StopHost()
        {
            OnStopHost();

            StopServer();
            StopClient();
        }

        public void StopServer()
        {
            if (!NetworkServer.active)
                return;

            OnStopServer();

            if (LogFilter.Debug) { Debug.Log("NetworkManager StopServer"); }
            isNetworkActive = false;
            NetworkServer.Shutdown();
            if (!string.IsNullOrEmpty(offlineScene))
            {
                ServerChangeScene(offlineScene);
            }
            CleanupNetworkIdentities();
        }

        public void StopClient()
        {
            OnStopClient();

            if (LogFilter.Debug) { Debug.Log("NetworkManager StopClient"); }
            isNetworkActive = false;
            if (client != null)
            {
                // only shutdown this client, not ALL clients.
                client.Disconnect();
                client.Shutdown();
                client = null;
            }

            ClientScene.DestroyAllClientObjects();
            if (!string.IsNullOrEmpty(offlineScene))
            {
                ClientChangeScene(offlineScene, false);
            }
            CleanupNetworkIdentities();
        }

        public virtual void ServerChangeScene(string newSceneName)
        {
            if (string.IsNullOrEmpty(newSceneName))
            {
                Debug.LogError("ServerChangeScene empty scene name");
                return;
            }

            if (LogFilter.Debug) { Debug.Log("ServerChangeScene " + newSceneName); }
            NetworkServer.SetAllClientsNotReady();
            networkSceneName = newSceneName;

            s_LoadingSceneAsync = SceneManager.LoadSceneAsync(newSceneName);

            StringMessage msg = new StringMessage(networkSceneName);
            NetworkServer.SendToAll((short)MsgType.Scene, msg);

            s_StartPositionIndex = 0;
            startPositions.Clear();
        }

        void CleanupNetworkIdentities()
        {
            foreach (NetworkIdentity identity in Resources.FindObjectsOfTypeAll<NetworkIdentity>())
            {
                identity.MarkForReset();
            }
        }

        internal void ClientChangeScene(string newSceneName, bool forceReload)
        {
            if (string.IsNullOrEmpty(newSceneName))
            {
                Debug.LogError("ClientChangeScene empty scene name");
                return;
            }

            if (LogFilter.Debug) { Debug.Log("ClientChangeScene newSceneName:" + newSceneName + " networkSceneName:" + networkSceneName); }

            if (newSceneName == networkSceneName)
            {
                if (!forceReload)
                {
                    FinishLoadScene();
                    return;
                }
            }

            // vis2k: pause message handling while loading scene. otherwise we will process messages and then lose all
            // the sate as soon as the load is finishing, causing all kinds of bugs because of missing state.
            // (client may be null after StopClient etc.)
            if (client != null)
            {
                if (LogFilter.Debug) { Debug.Log("ClientChangeScene: pausing handlers while scene is loading to avoid data loss after scene was loaded."); }
                NetworkClient.pauseMessageHandling = true;
            }

            s_LoadingSceneAsync = SceneManager.LoadSceneAsync(newSceneName);
            networkSceneName = newSceneName;
        }

        void FinishLoadScene()
        {
            // NOTE: this cannot use NetworkClient.allClients[0] - that client may be for a completely different purpose.

            if (client != null)
            {
                // process queued messages that we received while loading the scene
                if (LogFilter.Debug) { Debug.Log("FinishLoadScene: resuming handlers after scene was loading."); }
                NetworkClient.pauseMessageHandling = false;

                if (s_ClientReadyConnection != null)
                {
                    clientLoadedScene = true;
                    OnClientConnect(s_ClientReadyConnection);
                    s_ClientReadyConnection = null;
                }
            }
            else
            {
                if (LogFilter.Debug) { Debug.Log("FinishLoadScene client is null"); }
            }

            if (NetworkServer.active)
            {
                NetworkServer.SpawnObjects();
                OnServerSceneChanged(networkSceneName);
            }

            if (IsClientConnected() && client != null)
            {
                RegisterClientMessages(client);
                OnClientSceneChanged(client.connection);
            }
        }

        internal static void UpdateScene()
        {
            if (singleton != null && s_LoadingSceneAsync != null && s_LoadingSceneAsync.isDone)
            {
                if (LogFilter.Debug) { Debug.Log("ClientChangeScene done readyCon:" + s_ClientReadyConnection); }
                singleton.FinishLoadScene();
                s_LoadingSceneAsync.allowSceneActivation = true;
                s_LoadingSceneAsync = null;
            }
        }

        // virtual so that inheriting classes' OnDestroy() can call base.OnDestroy() too
        public virtual void OnDestroy()
        {
            if (LogFilter.Debug) { Debug.Log("NetworkManager destroyed"); }
        }

        public static void RegisterStartPosition(Transform start)
        {
            if (LogFilter.Debug) { Debug.Log("RegisterStartPosition: (" + start.gameObject.name + ") " + start.position); }
            startPositions.Add(start);
        }

        public static void UnRegisterStartPosition(Transform start)
        {
            if (LogFilter.Debug) { Debug.Log("UnRegisterStartPosition: (" + start.gameObject.name + ") " + start.position); }
            startPositions.Remove(start);
        }

        public bool IsClientConnected()
        {
            return client != null && client.isConnected;
        }

        // this is the only way to clear the singleton, so another instance can be created.
        public static void Shutdown()
        {
            if (singleton == null)
                return;

            startPositions.Clear();
            s_StartPositionIndex = 0;
            s_ClientReadyConnection = null;

            singleton.StopHost();
            singleton = null;
        }

        // ----------------------------- Server Internal Message Handlers  --------------------------------

        internal void OnServerConnectInternal(NetworkMessage netMsg)
        {
            if (LogFilter.Debug) { Debug.Log("NetworkManager:OnServerConnectInternal"); }
            if (networkSceneName != "" && networkSceneName != offlineScene)
            {
                StringMessage msg = new StringMessage(networkSceneName);
                netMsg.conn.Send((short)MsgType.Scene, msg);
            }

            OnServerConnect(netMsg.conn);
        }

        internal void OnServerDisconnectInternal(NetworkMessage netMsg)
        {
            if (LogFilter.Debug) { Debug.Log("NetworkManager:OnServerDisconnectInternal"); }
            OnServerDisconnect(netMsg.conn);
        }

        internal void OnServerReadyMessageInternal(NetworkMessage netMsg)
        {
            if (LogFilter.Debug) { Debug.Log("NetworkManager:OnServerReadyMessageInternal"); }
            OnServerReady(netMsg.conn);
        }

        internal void OnServerAddPlayerMessageInternal(NetworkMessage netMsg)
        {
            if (LogFilter.Debug) { Debug.Log("NetworkManager:OnServerAddPlayerMessageInternal"); }

            AddPlayerMessage msg = netMsg.ReadMessage<AddPlayerMessage>();

            if (msg.msgData != null && msg.msgData.Length > 0)
            {
                NetworkReader reader = new NetworkReader(msg.msgData);
                OnServerAddPlayer(netMsg.conn, reader);
            }
            else
            {
                OnServerAddPlayer(netMsg.conn);
            }
        }

        internal void OnServerRemovePlayerMessageInternal(NetworkMessage netMsg)
        {
            if (LogFilter.Debug) { Debug.Log("NetworkManager:OnServerRemovePlayerMessageInternal"); }

            if (netMsg.conn.playerController != null)
            {
                OnServerRemovePlayer(netMsg.conn, netMsg.conn.playerController);
                netMsg.conn.RemovePlayerController();
            }
        }

        internal void OnServerErrorInternal(NetworkMessage netMsg)
        {
            if (LogFilter.Debug) { Debug.Log("NetworkManager:OnServerErrorInternal"); }

            NetworkError errorMessage = (NetworkError)netMsg;
            OnServerError(netMsg.conn, errorMessage.exception);
        }

        // ----------------------------- Client Internal Message Handlers  --------------------------------

        internal void OnClientConnectInternal(NetworkMessage netMsg)
        {
            if (LogFilter.Debug) { Debug.Log("NetworkManager:OnClientConnectInternal"); }

            string loadedSceneName = SceneManager.GetSceneAt(0).name;
            if (string.IsNullOrEmpty(onlineScene) || onlineScene == offlineScene || loadedSceneName == onlineScene)
            {
                clientLoadedScene = false;
                OnClientConnect(netMsg.conn);
            }
            else
            {
                // will wait for scene id to come from the server.
                s_ClientReadyConnection = netMsg.conn;
            }
        }

        internal void OnClientDisconnectInternal(NetworkMessage netMsg)
        {
            if (LogFilter.Debug) { Debug.Log("NetworkManager:OnClientDisconnectInternal"); }

            if (!string.IsNullOrEmpty(offlineScene))
            {
                ClientChangeScene(offlineScene, false);
            }

            OnClientDisconnect(netMsg.conn);
        }

        internal void OnClientNotReadyMessageInternal(NetworkMessage netMsg)
        {
            if (LogFilter.Debug) { Debug.Log("NetworkManager:OnClientNotReadyMessageInternal"); }

            ClientScene.SetNotReady();
            OnClientNotReady(netMsg.conn);

            // NOTE: s_ClientReadyConnection is not set here! don't want OnClientConnect to be invoked again after scene changes.
        }

        internal void OnClientErrorInternal(NetworkMessage netMsg)
        {
            if (LogFilter.Debug) { Debug.Log("NetworkManager:OnClientErrorInternal"); }

            NetworkError networkError = (NetworkError)netMsg;
            OnClientError(netMsg.conn, networkError.exception);
        }

        internal void OnClientSceneInternal(NetworkMessage netMsg)
        {
            if (LogFilter.Debug) { Debug.Log("NetworkManager:OnClientSceneInternal"); }

            string newSceneName = netMsg.reader.ReadString();

            if (IsClientConnected() && !NetworkServer.active)
            {
                ClientChangeScene(newSceneName, true);
            }
        }

        // ----------------------------- Server System Callbacks --------------------------------

        public virtual void OnServerConnect(NetworkConnection conn)
        {
        }

        public virtual void OnServerDisconnect(NetworkConnection conn)
        {
            NetworkServer.DestroyPlayerForConnection(conn);
            if (LogFilter.Debug) { Debug.Log("OnServerDisconnect: Client disconnected."); }
        }

        public virtual void OnServerReady(NetworkConnection conn)
        {
            if (conn.playerController == null)
            {
                // this is now allowed (was not for a while)
                if (LogFilter.Debug) { Debug.Log("Ready with no player object"); }
            }
            NetworkServer.SetClientReady(conn);
        }

        public virtual void OnServerAddPlayer(NetworkConnection conn, NetworkReader extraMessageReader)
        {
            OnServerAddPlayerInternal(conn);
        }

        public virtual void OnServerAddPlayer(NetworkConnection conn)
        {
            OnServerAddPlayerInternal(conn);
        }

        void OnServerAddPlayerInternal(NetworkConnection conn)
        {
            if (playerPrefab == null)
            {
                Debug.LogError("The PlayerPrefab is empty on the NetworkManager. Please setup a PlayerPrefab object.");
                return;
            }

            if (playerPrefab.GetComponent<NetworkIdentity>() == null)
            {
                Debug.LogError("The PlayerPrefab does not have a NetworkIdentity. Please add a NetworkIdentity to the player prefab.");
                return;
            }

            if (conn.playerController != null)
            {
                Debug.LogError("There is already a player for this connections.");
                return;
            }

            Transform startPos = GetStartPosition();
            GameObject player = startPos != null
                ? Instantiate(playerPrefab, startPos.position, startPos.rotation)
                : Instantiate(playerPrefab, Vector3.zero, Quaternion.identity);

            NetworkServer.AddPlayerForConnection(conn, player);
        }

        public Transform GetStartPosition()
        {
            // first remove any dead transforms
            startPositions.RemoveAll(t => t == null);

            if (playerSpawnMethod == PlayerSpawnMethod.Random && startPositions.Count > 0)
            {
                // try to spawn at a random start location
                int index = Random.Range(0, startPositions.Count);
                return startPositions[index];
            }
            if (playerSpawnMethod == PlayerSpawnMethod.RoundRobin && startPositions.Count > 0)
            {
                if (s_StartPositionIndex >= startPositions.Count)
                {
                    s_StartPositionIndex = 0;
                }

                Transform startPos = startPositions[s_StartPositionIndex];
                s_StartPositionIndex += 1;
                return startPos;
            }
            return null;
        }

        public virtual void OnServerRemovePlayer(NetworkConnection conn, NetworkIdentity player)
        {
            if (player.gameObject != null)
            {
                NetworkServer.Destroy(player.gameObject);
            }
        }

        public virtual void OnServerError(NetworkConnection conn, Exception exception)
        {
            // default implementation just logs the exception
            Debug.LogException(exception, this);
        }

        public virtual void OnServerSceneChanged(string sceneName)
        {
        }

        // ----------------------------- Client System Callbacks --------------------------------

        public virtual void OnClientConnect(NetworkConnection conn)
        {
            if (!clientLoadedScene)
            {
                // Ready/AddPlayer is usually triggered by a scene load completing. if no scene was loaded, then Ready/AddPlayer it here instead.
                ClientScene.Ready(conn);
                if (autoCreatePlayer)
                {
                    ClientScene.AddPlayer();
                }
            }
        }

        public virtual void OnClientDisconnect(NetworkConnection conn)
        {
            StopClient();
        }

        public virtual void OnClientError(NetworkConnection conn, Exception exception)
        {
            // default implementation just logs the exception
            Debug.LogException(exception, this);
        }

        public virtual void OnClientNotReady(NetworkConnection conn)
        {
        }

        public virtual void OnClientSceneChanged(NetworkConnection conn)
        {
            // always become ready.
            ClientScene.Ready(conn);

            // vis2k: replaced all this weird code with something more simple
            if (autoCreatePlayer)
            {
                // add player if existing one is null
                if (ClientScene.localPlayer == null)
                {
                    ClientScene.AddPlayer();
                }
            }
        }

        //------------------------------ Start & Stop callbacks -----------------------------------

        // Since there are multiple versions of StartServer, StartClient and StartHost, to reliably customize
        // their functionality, users would need override all the versions. Instead these callbacks are invoked
        // from all versions, so users only need to implement this one case.

        public virtual void OnStartHost() {}
        public virtual void OnStartServer() {}
        public virtual void OnStartClient(NetworkClient client) {}
        public virtual void OnStopServer() {}
        public virtual void OnStopClient() {}
        public virtual void OnStopHost() {}
    }
}<|MERGE_RESOLUTION|>--- conflicted
+++ resolved
@@ -87,13 +87,10 @@
         {
             Debug.Log("Thank you for using Mirror! https://forum.unity.com/threads/mirror-networking-for-unity-aka-hlapi-community-edition.425437/");
 
-<<<<<<< HEAD
-=======
             // Set the networkSceneName to prevent a scene reload
             // if client connection to server fails.
             networkSceneName = offlineScene;
 
->>>>>>> 43baeff4
             InitializeSingleton();
         }
 
