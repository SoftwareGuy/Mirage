using System;
using System.Collections.Generic;
<<<<<<< HEAD
using System.Threading.Tasks;
=======
>>>>>>> f1eae142
using UnityEngine;

namespace Mirror
{
    public enum ConnectState
    {
        None,
        Connecting,
        Connected,
        Disconnected
    }

    /// <summary>
    /// This is a network client class used by the networking system. It contains a NetworkConnection that is used to connect to a network server.
    /// <para>The <see cref="NetworkClient">NetworkClient</see> handle connection state, messages handlers, and connection configuration. There can be many <see cref="NetworkClient">NetworkClient</see> instances in a process at a time, but only one that is connected to a game server (<see cref="NetworkServer">NetworkServer</see>) that uses spawned objects.</para>
    /// <para><see cref="NetworkClient">NetworkClient</see> has an internal update function where it handles events from the transport layer. This includes asynchronous connect events, disconnect events and incoming data from a server.</para>
    /// <para>The <see cref="NetworkManager">NetworkManager</see> has a NetworkClient instance that it uses for games that it starts, but the NetworkClient may be used by itself.</para>
    /// </summary>
<<<<<<< HEAD
    [DisallowMultipleComponent]
    public class NetworkClient : MonoBehaviour
    {
        // Deprecated 03/25/2019
        /// <summary>
        /// The registered network message handlers.
        /// </summary>
        readonly Dictionary<int, NetworkMessageDelegate> handlers = new Dictionary<int, NetworkMessageDelegate>();

        /// <summary>
        /// The NetworkConnection object this client is using.
        /// </summary>
        public NetworkConnection connection { get; internal set; }

        internal ConnectState connectState = ConnectState.None;

=======
    public static class NetworkClient
    {
>>>>>>> f1eae142
        /// <summary>
        /// active is true while a client is connecting/connected
        /// (= while the network is active)
        /// </summary>
        public bool active => connectState == ConnectState.Connecting || connectState == ConnectState.Connected;

        /// <summary>
        /// This gives the current connection status of the client.
        /// </summary>
        public bool isConnected => connectState == ConnectState.Connected;

        private readonly Dictionary<uint, NetworkIdentity> spawned = new Dictionary<uint, NetworkIdentity>();

        public readonly NetworkTime Time = new NetworkTime();

        /// <summary>
        /// List of all objects spawned in this client
        /// </summary>
        public Dictionary<uint, NetworkIdentity> Spawned
        {
            get
            {
                // if we are in host mode,  the list of spawned object is the same as the server list
                if (hostServer != null)
                    return hostServer.spawned;
                else
                    return spawned;
            }
        }

        /// <summary>
        /// The host server
        /// </summary>
        private NetworkServer hostServer;

        /// <summary>
        /// NetworkClient can connect to local server in host mode too
        /// </summary>
        public bool isLocalClient => hostServer != null;

        /// <summary>
        /// Connect client to a NetworkServer instance.
        /// </summary>
        /// <param name="address"></param>
        public async Task ConnectAsync(string serverIp)
        {
            if (LogFilter.Debug) Debug.Log("Client Connect: " + serverIp);

            RegisterSystemHandlers(false);
            Transport.activeTransport.enabled = true;
            InitializeTransportHandlers();

            connectState = ConnectState.Connecting;
            await Transport.activeTransport.ClientConnectAsync(serverIp);

            // setup all the handlers
            connection = new NetworkConnectionToServer();
            connection.SetHandlers(handlers);
            OnConnected();
        }

        /// <summary>
        /// Connect client to a NetworkServer instance.
        /// </summary>
        /// <param name="uri">Address of the server to connect to</param>
        public async Task ConnectAsync(Uri uri)
        {
            if (LogFilter.Debug) Debug.Log("Client Connect: " + uri);

            RegisterSystemHandlers(false);
            Transport.activeTransport.enabled = true;
            InitializeTransportHandlers();

            connectState = ConnectState.Connecting;
            await Transport.activeTransport.ClientConnectAsync(uri);

            // setup all the handlers
            connection = new NetworkConnectionToServer();
            connection.SetHandlers(handlers);
            OnConnected();
        }

        internal void ConnectHost(NetworkServer server)
        {
            if (LogFilter.Debug) Debug.Log("Client Connect Host to Server");

            RegisterSystemHandlers(true);

            connectState = ConnectState.Connected;

            // create local connection objects and connect them
            var connectionToServer = new ULocalConnectionToServer();
            var connectionToClient = new ULocalConnectionToClient();
            connectionToServer.connectionToClient = connectionToClient;
            connectionToClient.connectionToServer = connectionToServer;

            connection = connectionToServer;
            connection.SetHandlers(handlers);

            // create server connection to local client
            server.SetLocalConnection(this, connectionToClient);
            hostServer = server;
        }

        /// <summary>
        /// connect host mode
        /// </summary>
        internal void ConnectLocalServer(NetworkServer server)
        {
            server.OnConnected(server.localConnection);
            server.localConnection.Send(new ConnectMessage());
        }

        void InitializeTransportHandlers()
        {
            Transport.activeTransport.OnClientDataReceived.AddListener(OnDataReceived);
            Transport.activeTransport.OnClientDisconnected.AddListener(OnDisconnected);
            Transport.activeTransport.OnClientError.AddListener(OnError);
        }

        void OnError(Exception exception)
        {
            Debug.LogException(exception);
        }

        void OnDisconnected()
        {
            connectState = ConnectState.Disconnected;

            ClientScene.HandleClientDisconnect(connection);

            connection?.InvokeHandler(new DisconnectMessage(), -1);
        }

        internal void OnDataReceived(ArraySegment<byte> data, int channelId)
        {
            if (connection != null)
            {
                connection.TransportReceive(data, channelId);
            }
            else Debug.LogError("Skipped Data message handling because connection is null.");
        }

        void OnConnected()
        {
            // reset network time stats
            Time.Reset();

            // the handler may want to send messages to the client
            // thus we should set the connected state before calling the handler
            connectState = ConnectState.Connected;
            Time.UpdateClient(this);
            connection.InvokeHandler(new ConnectMessage(), -1);
        }

        /// <summary>
        /// Disconnect from server.
        /// <para>The disconnect message will be invoked.</para>
        /// </summary>
        public void Disconnect()
        {
            connectState = ConnectState.Disconnected;
            ClientScene.HandleClientDisconnect(connection);

            // local or remote connection?
            if (isLocalClient)
            {
                if (isConnected)
                {
                    hostServer.localConnection.Send(new DisconnectMessage());
                }
                hostServer.RemoveLocalConnection();
            }
            else
            {
                if (connection != null)
                {
                    connection.Disconnect();
                    connection.Dispose();
                    connection = null;
                    RemoveTransportHandlers();
                }
            }
        }

        void RemoveTransportHandlers()
        {
            // so that we don't register them more than once
            Transport.activeTransport.OnClientDataReceived.RemoveListener(OnDataReceived);
            Transport.activeTransport.OnClientDisconnected.RemoveListener(OnDisconnected);
            Transport.activeTransport.OnClientError.RemoveListener(OnError);
        }

<<<<<<< HEAD
        // Deprecated 03/03/2019
=======
>>>>>>> f1eae142
        /// <summary>
        /// This sends a network message with a message Id to the server. This message is sent on channel zero, which by default is the reliable channel.
        /// <para>The message must be an instance of a class derived from MessageBase.</para>
        /// <para>The message id passed to Send() is used to identify the handler function to invoke on the server when the message is received.</para>
        /// </summary>
        /// <typeparam name="T">The message type to unregister.</typeparam>
        /// <param name="message"></param>
        /// <param name="channelId"></param>
        /// <returns>True if message was sent.</returns>
        public bool Send<T>(T message, int channelId = Channels.DefaultReliable) where T : IMessageBase
        {
            if (connection != null)
            {
                if (connectState != ConnectState.Connected)
                {
                    Debug.LogError("NetworkClient Send when not connected to a server");
                    return false;
                }
                return connection.Send(message, channelId);
            }
            Debug.LogError("NetworkClient Send with no connection");
            return false;
        }

        internal void Update()
        {
            // local connection?
            if (connection is ULocalConnectionToServer localConnection)
            {
                localConnection.Update();
            }
            // remote connection?
            else
            {
                // only update things while connected
                if (active && connectState == ConnectState.Connected)
                {
                    Time.UpdateClient(this);
                }
            }
        }

<<<<<<< HEAD
        internal void RegisterSystemHandlers(bool hostMode)
=======
        internal static void RegisterSystemHandlers(bool hostMode)
>>>>>>> f1eae142
        {
            // host mode client / regular client react to some messages differently.
            // but we still need to add handlers for all of them to avoid
            // 'message id not found' errors.
            if (hostMode)
            {
                RegisterHandler<ObjectDestroyMessage>(ClientScene.OnHostClientObjectDestroy);
                RegisterHandler<ObjectHideMessage>(ClientScene.OnHostClientObjectHide);
                RegisterHandler<NetworkPongMessage>((conn, msg) => { }, false);
                RegisterHandler<SpawnMessage>(ClientScene.OnHostClientSpawn);
                RegisterHandler<ObjectSpawnStartedMessage>((conn, msg) => { }); // host mode doesn't need spawning
                RegisterHandler<ObjectSpawnFinishedMessage>((conn, msg) => { }); // host mode doesn't need spawning
                RegisterHandler<UpdateVarsMessage>((conn, msg) => { });
            }
            else
            {
                RegisterHandler<ObjectDestroyMessage>(ClientScene.OnObjectDestroy);
                RegisterHandler<ObjectHideMessage>(ClientScene.OnObjectHide);
                RegisterHandler<NetworkPongMessage>(Time.OnClientPong, false);
                RegisterHandler<SpawnMessage>(ClientScene.OnSpawn);
                RegisterHandler<ObjectSpawnStartedMessage>(ClientScene.OnObjectSpawnStarted);
                RegisterHandler<ObjectSpawnFinishedMessage>(ClientScene.OnObjectSpawnFinished);
                RegisterHandler<UpdateVarsMessage>(ClientScene.OnUpdateVarsMessage);
            }
            RegisterHandler<RpcMessage>(ClientScene.OnRPCMessage);
            RegisterHandler<SyncEventMessage>(ClientScene.OnSyncEventMessage);
        }

<<<<<<< HEAD
        // Deprecated 03/03/2019
=======
>>>>>>> f1eae142
        /// <summary>
        /// Register a handler for a particular message type.
        /// <para>There are several system message types which you can add handlers for. You can also add your own message types.</para>
        /// </summary>
        /// <typeparam name="T">The message type to unregister.</typeparam>
        /// <param name="handler"></param>
        /// <param name="requireAuthentication">true if the message requires an authenticated connection</param>
        public void RegisterHandler<T>(Action<NetworkConnectionToServer, T> handler, bool requireAuthentication = true) where T : IMessageBase, new()
        {
            int msgType = MessagePacker.GetId<T>();
            if (handlers.ContainsKey(msgType))
            {
                if (LogFilter.Debug) Debug.Log("NetworkClient.RegisterHandler replacing " + handler + " - " + msgType);
            }
            handlers[msgType] = MessagePacker.MessageHandler(handler, requireAuthentication);
        }

        /// <summary>
        /// Register a handler for a particular message type.
        /// <para>There are several system message types which you can add handlers for. You can also add your own message types.</para>
        /// </summary>
        /// <typeparam name="T">The message type to unregister.</typeparam>
        /// <param name="handler"></param>
        /// <param name="requireAuthentication">true if the message requires an authenticated connection</param>
        public void RegisterHandler<T>(Action<T> handler, bool requireAuthentication = true) where T : IMessageBase, new()
        {
<<<<<<< HEAD
            RegisterHandler((NetworkConnectionToServer _, T value) => { handler(value); }, requireAuthentication);
=======
            RegisterHandler((NetworkConnection _, T value) => { handler(value); }, requireAuthentication);
>>>>>>> f1eae142
        }

        /// <summary>
        /// Unregisters a network message handler.
        /// </summary>
        /// <typeparam name="T">The message type to unregister.</typeparam>
        public void UnregisterHandler<T>() where T : IMessageBase
        {
            // use int to minimize collisions
            int msgType = MessagePacker.GetId<T>();
            handlers.Remove(msgType);
        }

        /// <summary>
        /// Shut down a client.
        /// <para>This should be done when a client is no longer going to be used.</para>
        /// </summary>
        public void Shutdown()
        {
            if (LogFilter.Debug) Debug.Log("Shutting down client.");
            ClientScene.Shutdown();
            connectState = ConnectState.None;
            handlers.Clear();
            // disconnect the client connection.
            // we do NOT call Transport.Shutdown, because someone only called
            // NetworkClient.Shutdown. we can't assume that the server is
            // supposed to be shut down too!
            Transport.activeTransport.ClientDisconnect();
        }
    }
}<|MERGE_RESOLUTION|>--- conflicted
+++ resolved
@@ -1,9 +1,6 @@
 using System;
 using System.Collections.Generic;
-<<<<<<< HEAD
 using System.Threading.Tasks;
-=======
->>>>>>> f1eae142
 using UnityEngine;
 
 namespace Mirror
@@ -22,7 +19,6 @@
     /// <para><see cref="NetworkClient">NetworkClient</see> has an internal update function where it handles events from the transport layer. This includes asynchronous connect events, disconnect events and incoming data from a server.</para>
     /// <para>The <see cref="NetworkManager">NetworkManager</see> has a NetworkClient instance that it uses for games that it starts, but the NetworkClient may be used by itself.</para>
     /// </summary>
-<<<<<<< HEAD
     [DisallowMultipleComponent]
     public class NetworkClient : MonoBehaviour
     {
@@ -39,10 +35,6 @@
 
         internal ConnectState connectState = ConnectState.None;
 
-=======
-    public static class NetworkClient
-    {
->>>>>>> f1eae142
         /// <summary>
         /// active is true while a client is connecting/connected
         /// (= while the network is active)
@@ -236,10 +228,6 @@
             Transport.activeTransport.OnClientError.RemoveListener(OnError);
         }
 
-<<<<<<< HEAD
-        // Deprecated 03/03/2019
-=======
->>>>>>> f1eae142
         /// <summary>
         /// This sends a network message with a message Id to the server. This message is sent on channel zero, which by default is the reliable channel.
         /// <para>The message must be an instance of a class derived from MessageBase.</para>
@@ -282,11 +270,7 @@
             }
         }
 
-<<<<<<< HEAD
         internal void RegisterSystemHandlers(bool hostMode)
-=======
-        internal static void RegisterSystemHandlers(bool hostMode)
->>>>>>> f1eae142
         {
             // host mode client / regular client react to some messages differently.
             // but we still need to add handlers for all of them to avoid
@@ -315,10 +299,6 @@
             RegisterHandler<SyncEventMessage>(ClientScene.OnSyncEventMessage);
         }
 
-<<<<<<< HEAD
-        // Deprecated 03/03/2019
-=======
->>>>>>> f1eae142
         /// <summary>
         /// Register a handler for a particular message type.
         /// <para>There are several system message types which you can add handlers for. You can also add your own message types.</para>
@@ -345,11 +325,7 @@
         /// <param name="requireAuthentication">true if the message requires an authenticated connection</param>
         public void RegisterHandler<T>(Action<T> handler, bool requireAuthentication = true) where T : IMessageBase, new()
         {
-<<<<<<< HEAD
             RegisterHandler((NetworkConnectionToServer _, T value) => { handler(value); }, requireAuthentication);
-=======
-            RegisterHandler((NetworkConnection _, T value) => { handler(value); }, requireAuthentication);
->>>>>>> f1eae142
         }
 
         /// <summary>
