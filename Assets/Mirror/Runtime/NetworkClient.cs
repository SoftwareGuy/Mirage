using System;
using System.Collections.Generic;
using System.Linq;
using System.Threading.Tasks;
using UnityEngine;
using UnityEngine.Events;
using Guid = System.Guid;
using Object = UnityEngine.Object;

namespace Mirror
{
    public enum ConnectState
    {
        None,
        Connecting,
        Connected,
        Disconnected
    }

    /// <summary>
    /// This is a network client class used by the networking system. It contains a NetworkConnection that is used to connect to a network server.
    /// <para>The <see cref="NetworkClient">NetworkClient</see> handle connection state, messages handlers, and connection configuration. There can be many <see cref="NetworkClient">NetworkClient</see> instances in a process at a time, but only one that is connected to a game server (<see cref="NetworkServer">NetworkServer</see>) that uses spawned objects.</para>
    /// <para><see cref="NetworkClient">NetworkClient</see> has an internal update function where it handles events from the transport layer. This includes asynchronous connect events, disconnect events and incoming data from a server.</para>
    /// <para>The <see cref="NetworkManager">NetworkManager</see> has a NetworkClient instance that it uses for games that it starts, but the NetworkClient may be used by itself.</para>
    /// </summary>
    [DisallowMultipleComponent]
    public class NetworkClient : MonoBehaviour, INetworkClient
    {
        static readonly ILogger logger = LogFactory.GetLogger(typeof(NetworkClient));

        [Header("Authentication")]
        [Tooltip("Authentication component attached to this object")]
        public NetworkAuthenticator authenticator;

        // spawn handlers
        readonly Dictionary<Guid, SpawnHandlerDelegate> spawnHandlers = new Dictionary<Guid, SpawnHandlerDelegate>();
        readonly Dictionary<Guid, UnSpawnDelegate> unspawnHandlers = new Dictionary<Guid, UnSpawnDelegate>();

        [Serializable] public class NetworkConnectionEvent : UnityEvent<INetworkConnection> { }
        [Serializable] public class ClientSceneChangeEvent : UnityEvent<string, SceneOperation, bool> { }

        /// <summary>
        /// Event fires once the Client has connected its Server.
        /// </summary>
        public NetworkConnectionEvent Connected = new NetworkConnectionEvent();

        /// <summary>
        /// Event fires after the Client connection has sucessfully been authenticated with its Server.
        /// </summary>
        public NetworkConnectionEvent Authenticated = new NetworkConnectionEvent();

        public NetworkConnectionEvent ClientNotReady = new NetworkConnectionEvent();

        /// <summary>
        /// Event fires when the Client starts changing scene.
        /// </summary>
        public ClientSceneChangeEvent ClientChangeScene = new ClientSceneChangeEvent();

        /// <summary>
        /// Event fires after the Client has completed its scene change.
        /// </summary>
        public NetworkConnectionEvent ClientSceneChanged = new NetworkConnectionEvent();

        /// <summary>
        /// Event fires after the Client has disconnected from its Server and Cleanup has been called.
        /// </summary>
        public UnityEvent Disconnected = new UnityEvent();

        /// <summary>
        /// The NetworkConnection object this client is using.
        /// </summary>
        public INetworkConnection Connection { get; internal set; }

        /// <summary>
        /// NetworkIdentity of the localPlayer
        /// </summary>
        public NetworkIdentity LocalPlayer => Connection?.Identity;

        internal ConnectState connectState = ConnectState.None;

        /// <summary>
        /// active is true while a client is connecting/connected
        /// (= while the network is active)
        /// </summary>
        public bool Active => connectState == ConnectState.Connecting || connectState == ConnectState.Connected;

        /// <summary>
        /// This gives the current connection status of the client.
        /// </summary>
        public bool IsConnected => connectState == ConnectState.Connected;

        /// <summary>
        /// List of prefabs that will be registered with the spawning system.
        /// <para>For each of these prefabs, ClientManager.RegisterPrefab() will be automatically invoke.</para>
        /// </summary>
        public List<GameObject> spawnPrefabs = new List<GameObject>();

        readonly Dictionary<uint, NetworkIdentity> spawned = new Dictionary<uint, NetworkIdentity>();

        public readonly NetworkTime Time = new NetworkTime();

        bool isSpawnFinished;

        public AsyncTransport Transport;

        /// <summary>
        /// Returns true when a client's connection has been set to ready.
        /// <para>A client that is ready recieves state updates from the server, while a client that is not ready does not. This useful when the state of the game is not normal, such as a scene change or end-of-game.</para>
        /// <para>This is read-only. To change the ready state of a client, use ClientScene.Ready(). The server is able to set the ready state of clients using NetworkServer.SetClientReady(), NetworkServer.SetClientNotReady() and NetworkServer.SetAllClientsNotReady().</para>
        /// <para>This is done when changing scenes so that clients don't receive state update messages during scene loading.</para>
        /// </summary>
        public bool ready { get; internal set; }

        /// <summary>
        /// This is a dictionary of the prefabs that are registered on the client with ClientScene.RegisterPrefab().
        /// <para>The key to the dictionary is the prefab asset Id.</para>
        /// </summary>
        private readonly Dictionary<Guid, GameObject> prefabs = new Dictionary<Guid, GameObject>();

        /// <summary>
        /// This is dictionary of the disabled NetworkIdentity objects in the scene that could be spawned by messages from the server.
        /// <para>The key to the dictionary is the NetworkIdentity sceneId.</para>
        /// </summary>
        public readonly Dictionary<ulong, NetworkIdentity> spawnableObjects = new Dictionary<ulong, NetworkIdentity>();

        /// <summary>
        /// List of all objects spawned in this client
        /// </summary>
        public Dictionary<uint, NetworkIdentity> Spawned
        {
            get
            {
                // if we are in host mode,  the list of spawned object is the same as the server list
                if (hostServer != null)
                    return hostServer.spawned;
                else
                    return spawned;
            }
        }

        /// <summary>
        /// The host server
        /// </summary>
        NetworkServer hostServer;

        /// <summary>
        /// NetworkClient can connect to local server in host mode too
        /// </summary>
        public bool IsLocalClient => hostServer != null;

        /// <summary>
        /// Connect client to a NetworkServer instance.
        /// </summary>
        /// <param name="uri">Address of the server to connect to</param>
        public async Task ConnectAsync(Uri uri)
        {
            if (logger.LogEnabled()) logger.Log("Client Connect: " + uri);

            AsyncTransport transport = Transport;
            if (transport == null)
                transport = GetComponent<AsyncTransport>();

            connectState = ConnectState.Connecting;

            try
            {
                IConnection transportConnection = await transport.ConnectAsync(uri);

                RegisterSpawnPrefabs();
                InitializeAuthEvents();

                // setup all the handlers
                Connection = new NetworkConnection(transportConnection);
                Time.Reset();

                RegisterMessageHandlers();
                Time.UpdateClient(this);
                _ = OnConnected();
            }
            catch (Exception)
            {
                connectState = ConnectState.Disconnected;
                throw;
            }
        }

        internal void ConnectHost(NetworkServer server)
        {

            logger.Log("Client Connect Host to Server");
            connectState = ConnectState.Connected;

            InitializeAuthEvents();

            // create local connection objects and connect them
            (IConnection c1, IConnection c2) = PipeConnection.CreatePipe();

            server.SetLocalConnection(this, c2);
            hostServer = server;
            Connection = new NetworkConnection(c1);
            RegisterHostHandlers();
            _ = OnConnected();
        }

        void InitializeAuthEvents()
        {
            if (authenticator != null)
            {
                authenticator.OnClientAuthenticated += OnAuthenticated;

                Connected.AddListener(authenticator.OnClientAuthenticateInternal);
            }
            else
            {
                // if no authenticator, consider connection as authenticated
                Connected.AddListener(OnAuthenticated);
            }
        }

        /// <summary>
        /// client that received the message
        /// </summary>
        /// <remarks>This is a hack, but it is needed to deserialize
        /// gameobjects when processing the message</remarks>
        internal static NetworkClient Current { get; set; }

        async Task OnConnected()
        {
            // reset network time stats

            // the handler may want to send messages to the client
            // thus we should set the connected state before calling the handler
            connectState = ConnectState.Connected;
            Connected.Invoke(Connection);

            // start processing messages
            try
            {
                await Connection.ProcessMessagesAsync();
            }
            catch (Exception ex)
            {
                logger.LogException(ex);
            }
            finally
            {
                Cleanup();

                Disconnected.Invoke();
            }
        }

        internal void OnAuthenticated(INetworkConnection conn)
        {
            Authenticated?.Invoke(conn);
        }

        /// <summary>
        /// Disconnect from server.
        /// <para>The disconnect message will be invoked.</para>
        /// </summary>
        public void Disconnect()
        {
            Connection?.Disconnect();
        }

        /// <summary>
        /// This sends a network message with a message Id to the server. This message is sent on channel zero, which by default is the reliable channel.
        /// <para>The message must be an instance of a class derived from MessageBase.</para>
        /// <para>The message id passed to Send() is used to identify the handler function to invoke on the server when the message is received.</para>
        /// </summary>
        /// <typeparam name="T">The message type to unregister.</typeparam>
        /// <param name="message"></param>
        /// <param name="channelId"></param>
        /// <returns>True if message was sent.</returns>
        public Task SendAsync<T>(T message, int channelId = Channels.DefaultReliable) where T : IMessageBase
        {
            return Connection.SendAsync(message, channelId);
        }

        public void Send<T>(T message, int channelId = Channels.DefaultReliable) where T : IMessageBase
        {
            _ = Connection.SendAsync(message, channelId);
        }

        internal void Update()
        {
            // local connection?
            if (!IsLocalClient && Active && connectState == ConnectState.Connected)
            {
                // only update things while connected
                Time.UpdateClient(this);
            }
        }

        internal void RegisterHostHandlers()
        {
            Connection.RegisterHandler<ObjectDestroyMessage>(OnHostClientObjectDestroy);
            Connection.RegisterHandler<ObjectHideMessage>(OnHostClientObjectHide);
            Connection.RegisterHandler<NetworkPongMessage>(msg => { });
            Connection.RegisterHandler<SpawnMessage>(OnHostClientSpawn);
            // host mode reuses objects in the server
            // so we don't need to spawn them
            Connection.RegisterHandler<ObjectSpawnStartedMessage>(msg => { });
            Connection.RegisterHandler<ObjectSpawnFinishedMessage>(msg => { });
            Connection.RegisterHandler<UpdateVarsMessage>(msg => { });
            Connection.RegisterHandler<RpcMessage>(OnRpcMessage);
            Connection.RegisterHandler<SyncEventMessage>(OnSyncEventMessage);
        }

        internal void RegisterMessageHandlers()
        {
            Connection.RegisterHandler<ObjectDestroyMessage>(OnObjectDestroy);
            Connection.RegisterHandler<ObjectHideMessage>(OnObjectHide);
            Connection.RegisterHandler<NetworkPongMessage>(Time.OnClientPong);
            Connection.RegisterHandler<SpawnMessage>(OnSpawn);
            Connection.RegisterHandler<ObjectSpawnStartedMessage>(OnObjectSpawnStarted);
            Connection.RegisterHandler<ObjectSpawnFinishedMessage>(OnObjectSpawnFinished);
            Connection.RegisterHandler<UpdateVarsMessage>(OnUpdateVarsMessage);
            Connection.RegisterHandler<RpcMessage>(OnRpcMessage);
            Connection.RegisterHandler<SyncEventMessage>(OnSyncEventMessage);
        }

        /// <summary>
        /// Shut down a client.
        /// <para>This should be done when a client is no longer going to be used.</para>
        /// </summary>
        void Cleanup()
        {
            logger.Log("Shutting down client.");

            ClearSpawners();
            DestroyAllClientObjects();
            ready = false;
            isSpawnFinished = false;

            connectState = ConnectState.None;

            if (authenticator != null)
            {
                authenticator.OnClientAuthenticated -= OnAuthenticated;

                Connected.RemoveListener(authenticator.OnClientAuthenticateInternal);
            }
            else
            {
                // if no authenticator, consider connection as authenticated
                Connected.RemoveListener(OnAuthenticated);
            }
        }

        /// <summary>
        /// Called from ClientChangeScene immediately before SceneManager.LoadSceneAsync is executed
        /// <para>This allows client to do work / cleanup / prep before the scene changes.</para>
        /// </summary>
        /// <param name="newSceneName">Name of the scene that's about to be loaded</param>
        /// <param name="sceneOperation">Scene operation that's about to happen</param>
        /// <param name="customHandling">true to indicate that scene loading will be handled through overrides</param>
        internal void OnClientChangeScene(string sceneName, SceneOperation sceneOperation, bool customHandling)
        {
            ClientChangeScene.Invoke(sceneName, sceneOperation, customHandling);
        }

        /// <summary>
        /// Called on clients when a scene has completed loaded, when the scene load was initiated by the server.
        /// <para>Scene changes can cause player objects to be destroyed. The default implementation of OnClientSceneChanged in the NetworkManager is to add a player object for the connection if no player object exists.</para>
        /// </summary>
        /// <param name="conn">The network connection that the scene change message arrived on.</param>
        internal void OnClientSceneChanged(INetworkConnection conn)
        {
            // always become ready.
            if (!ready)
                Ready(conn);

            ClientSceneChanged.Invoke(conn);
        }

        /// <summary>
        /// Called on clients when a servers tells the client it is no longer ready.
        /// <para>This is commonly used when switching scenes.</para>
        /// </summary>
        /// <param name="conn">Connection to the server.</param>
        internal void OnClientNotReady(INetworkConnection conn)
        {
            ClientNotReady.Invoke(conn);
        }

        static bool ConsiderForSpawning(NetworkIdentity identity)
        {
            // not spawned yet, not hidden, etc.?
            return !identity.gameObject.activeSelf &&
                   identity.gameObject.hideFlags != HideFlags.NotEditable &&
                   identity.gameObject.hideFlags != HideFlags.HideAndDontSave &&
                   identity.sceneId != 0;
        }

        /// <summary>
        /// Removes the player from the game.
        /// </summary>
        /// <returns>True if succcessful</returns>
        public bool RemovePlayer()
        {
            if (logger.LogEnabled()) logger.Log("ClientScene.RemovePlayer() called with connection [" + Connection + "]");

            if (Connection == null)
                throw new InvalidOperationException("RemovePlayer() failed. NetworkClient is not connected");

            if (Connection.Identity == null)
                return false;

            Connection.Send(new RemovePlayerMessage());

            Destroy(Connection.Identity.gameObject);

            Connection.Identity = null;

            return true;
        }

        /// <summary>
        /// Signal that the client connection is ready to enter the game.
        /// <para>This could be for example when a client enters an ongoing game and has finished loading the current scene. The server should respond to the SYSTEM_READY event with an appropriate handler which instantiates the players object for example.</para>
        /// </summary>
        /// <param name="conn">The client connection which is ready.</param>
        public void Ready(INetworkConnection conn)
        {
            if (ready)
            {
                throw new InvalidOperationException("A connection has already been set as ready. There can only be one.");
            }

            if (conn == null)
                throw new InvalidOperationException("Ready() called with invalid connection object: conn=null");

            if (logger.LogEnabled()) logger.Log("ClientScene.Ready() called with connection [" + conn + "]");

            // Set these before sending the ReadyMessage, otherwise host client
            // will fail in InternalAddPlayer with null readyConnection.
            ready = true;
            Connection.IsReady = true;

            // Tell server we're ready to have a player object spawned
            conn.Send(new ReadyMessage());
        }

        // this is called from message handler for Owner message
        internal void InternalAddPlayer(NetworkIdentity identity)
        {
            if (Connection != null)
            {
                Connection.Identity = identity;
            }
            else
            {
                logger.LogWarning("No ready connection found for setting player controller during InternalAddPlayer");
            }
        }

        /// <summary>
        /// Call this after loading/unloading a scene in the client after connection to register the spawnable objects
        /// </summary>
        public void PrepareToSpawnSceneObjects()
        {
            // add all unspawned NetworkIdentities to spawnable objects
            spawnableObjects.Clear();
            IEnumerable<NetworkIdentity> sceneObjects =
                Resources.FindObjectsOfTypeAll<NetworkIdentity>()
                               .Where(ConsiderForSpawning);

            foreach (NetworkIdentity obj in sceneObjects)
            {
                spawnableObjects.Add(obj.sceneId, obj);
            }
        }

        #region Spawn Prefabs
        private void RegisterSpawnPrefabs()
        {
            for (int i = 0; i < spawnPrefabs.Count; i++)
            {
                GameObject prefab = spawnPrefabs[i];
                if (prefab != null)
                {
                    RegisterPrefab(prefab);
                }
            }
        }

        /// <summary>
        /// Find the registered prefab for this asset id.
        /// Useful for debuggers
        /// </summary>
        /// <param name="assetId">asset id of the prefab</param>
        /// <param name="prefab">the prefab gameobject</param>
        /// <returns>true if prefab was registered</returns>
        public bool GetPrefab(Guid assetId, out GameObject prefab)
        {
            prefab = null;
            return assetId != Guid.Empty &&
                   prefabs.TryGetValue(assetId, out prefab) && prefab != null;
        }

        /// <summary>
        /// Registers a prefab with the spawning system.
        /// <para>When a NetworkIdentity object is spawned on a server with NetworkServer.SpawnObject(), and the prefab that the object was created from was registered with RegisterPrefab(), the client will use that prefab to instantiate a corresponding client object with the same netId.</para>
        /// <para>The NetworkManager has a list of spawnable prefabs, it uses this function to register those prefabs with the ClientScene.</para>
        /// <para>The set of current spawnable object is available in the ClientScene static member variable ClientScene.prefabs, which is a dictionary of NetworkAssetIds and prefab references.</para>
        /// </summary>
        /// <param name="prefab">A Prefab that will be spawned.</param>
        /// <param name="newAssetId">An assetId to be assigned to this prefab. This allows a dynamically created game object to be registered for an already known asset Id.</param>
        public void RegisterPrefab(GameObject prefab, Guid newAssetId)
        {
            NetworkIdentity identity = prefab.GetComponent<NetworkIdentity>();
            if (identity)
            {
                identity.AssetId = newAssetId;

                if (logger.LogEnabled()) logger.Log("Registering prefab '" + prefab.name + "' as asset:" + identity.AssetId);
                prefabs[identity.AssetId] = prefab;
            }
            else
            {
                throw new InvalidOperationException("Could not register '" + prefab.name + "' since it contains no NetworkIdentity component");
            }
        }

        /// <summary>
        /// Registers a prefab with the spawning system.
        /// <para>When a NetworkIdentity object is spawned on a server with NetworkServer.SpawnObject(), and the prefab that the object was created from was registered with RegisterPrefab(), the client will use that prefab to instantiate a corresponding client object with the same netId.</para>
        /// <para>The NetworkManager has a list of spawnable prefabs, it uses this function to register those prefabs with the ClientScene.</para>
        /// <para>The set of current spawnable object is available in the ClientScene static member variable ClientScene.prefabs, which is a dictionary of NetworkAssetIds and prefab references.</para>
        /// </summary>
        /// <param name="prefab">A Prefab that will be spawned.</param>
        public void RegisterPrefab(GameObject prefab)
        {
            NetworkIdentity identity = prefab.GetComponent<NetworkIdentity>();
            if (identity)
            {
                if (logger.LogEnabled()) logger.Log("Registering prefab '" + prefab.name + "' as asset:" + identity.AssetId);
                prefabs[identity.AssetId] = prefab;

                NetworkIdentity[] identities = prefab.GetComponentsInChildren<NetworkIdentity>();
                if (identities.Length > 1)
                {
                    logger.LogWarning("The prefab '" + prefab.name +
                                     "' has multiple NetworkIdentity components. There can only be one NetworkIdentity on a prefab, and it must be on the root object.");
                }
            }
            else
            {
                throw new InvalidOperationException("Could not register '" + prefab.name + "' since it contains no NetworkIdentity component");
            }
        }

        /// <summary>
        /// Registers a prefab with the spawning system.
        /// <para>When a NetworkIdentity object is spawned on a server with NetworkServer.SpawnObject(), and the prefab that the object was created from was registered with RegisterPrefab(), the client will use that prefab to instantiate a corresponding client object with the same netId.</para>
        /// <para>The NetworkManager has a list of spawnable prefabs, it uses this function to register those prefabs with the ClientScene.</para>
        /// <para>The set of current spawnable object is available in the ClientScene static member variable ClientScene.prefabs, which is a dictionary of NetworkAssetIds and prefab references.</para>
        /// </summary>
        /// <param name="prefab">A Prefab that will be spawned.</param>
        /// <param name="spawnHandler">A method to use as a custom spawnhandler on clients.</param>
        /// <param name="unspawnHandler">A method to use as a custom un-spawnhandler on clients.</param>
        public void RegisterPrefab(GameObject prefab, SpawnDelegate spawnHandler, UnSpawnDelegate unspawnHandler)
        {
            RegisterPrefab(prefab, msg => spawnHandler(msg.position, msg.assetId), unspawnHandler);
        }

        /// <summary>
        /// Registers a prefab with the spawning system.
        /// <para>When a NetworkIdentity object is spawned on a server with NetworkServer.SpawnObject(), and the prefab that the object was created from was registered with RegisterPrefab(), the client will use that prefab to instantiate a corresponding client object with the same netId.</para>
        /// <para>The NetworkManager has a list of spawnable prefabs, it uses this function to register those prefabs with the ClientScene.</para>
        /// <para>The set of current spawnable object is available in the ClientScene static member variable ClientScene.prefabs, which is a dictionary of NetworkAssetIds and prefab references.</para>
        /// </summary>
        /// <param name="prefab">A Prefab that will be spawned.</param>
        /// <param name="spawnHandler">A method to use as a custom spawnhandler on clients.</param>
        /// <param name="unspawnHandler">A method to use as a custom un-spawnhandler on clients.</param>
        public void RegisterPrefab(GameObject prefab, SpawnHandlerDelegate spawnHandler, UnSpawnDelegate unspawnHandler)
        {
            NetworkIdentity identity = prefab.GetComponent<NetworkIdentity>();
            if (identity == null)
            {
                throw new InvalidOperationException("Could not register '" + prefab.name + "' since it contains no NetworkIdentity component");
            }

            if (identity.AssetId == Guid.Empty)
            {
                throw new InvalidOperationException("RegisterPrefab game object " + prefab.name + " has no " + nameof(prefab) + ". Use RegisterSpawnHandler() instead?");
            }

            if (logger.LogEnabled()) logger.Log("Registering custom prefab '" + prefab.name + "' as asset:" + identity.AssetId + " " + spawnHandler.GetMethodName() + "/" + unspawnHandler.GetMethodName());

            spawnHandlers[identity.AssetId] = spawnHandler;
            unspawnHandlers[identity.AssetId] = unspawnHandler;
        }

        /// <summary>
        /// Removes a registered spawn prefab that was setup with ClientScene.RegisterPrefab.
        /// </summary>
<<<<<<< HEAD
        /// <param name="prefab">The prefab to be removed from registration.</param>
        public void UnregisterPrefab(GameObject prefab)
=======
        /// <typeparam name="T">Message type</typeparam>
        /// <param name="handler">Function handler which will be invoked when this message type is received.</param>
        /// <param name="requireAuthentication">True if the message requires an authenticated connection</param>
        public static void RegisterHandler<T>(Action<NetworkConnection, T> handler, bool requireAuthentication = true) where T : IMessageBase, new()
>>>>>>> e8798d38
        {
            NetworkIdentity identity = prefab.GetComponent<NetworkIdentity>();
            if (identity == null)
            {
<<<<<<< HEAD
                throw new InvalidOperationException("Could not unregister '" + prefab.name + "' since it contains no NetworkIdentity component");
=======
                logger.LogWarning($"NetworkClient.RegisterHandler replacing handler for {typeof(T).FullName}, id={msgType}. If replacement is intentional, use ReplaceHandler instead to avoid this warning.");
>>>>>>> e8798d38
            }
            spawnHandlers.Remove(identity.AssetId);
            unspawnHandlers.Remove(identity.AssetId);
        }

        #endregion

        #region Spawn Handler

        /// <summary>
        /// This is an advanced spawning function that registers a custom assetId with the UNET spawning system.
        /// <para>This can be used to register custom spawning methods for an assetId - instead of the usual method of registering spawning methods for a prefab. This should be used when no prefab exists for the spawned objects - such as when they are constructed dynamically at runtime from configuration data.</para>
        /// </summary>
<<<<<<< HEAD
        /// <param name="assetId">Custom assetId string.</param>
        /// <param name="spawnHandler">A method to use as a custom spawnhandler on clients.</param>
        /// <param name="unspawnHandler">A method to use as a custom un-spawnhandler on clients.</param>
        public void RegisterSpawnHandler(Guid assetId, SpawnDelegate spawnHandler, UnSpawnDelegate unspawnHandler)
=======
        /// <typeparam name="T">Message type</typeparam>
        /// <param name="handler">Function handler which will be invoked when this message type is received.</param>
        /// <param name="requireAuthentication">True if the message requires an authenticated connection</param>
        public static void RegisterHandler<T>(Action<T> handler, bool requireAuthentication = true) where T : IMessageBase, new()
>>>>>>> e8798d38
        {
            RegisterSpawnHandler(assetId, msg => spawnHandler(msg.position, msg.assetId), unspawnHandler);
        }

        /// <summary>
<<<<<<< HEAD
        /// This is an advanced spawning function that registers a custom assetId with the UNET spawning system.
        /// <para>This can be used to register custom spawning methods for an assetId - instead of the usual method of registering spawning methods for a prefab. This should be used when no prefab exists for the spawned objects - such as when they are constructed dynamically at runtime from configuration data.</para>
=======
        /// Replaces a handler for a particular message type.
        /// <para>See also <see cref="RegisterHandler{T}(Action{NetworkConnection, T}, bool)">RegisterHandler(T)(Action(NetworkConnection, T), bool)</see></para>
        /// </summary>
        /// <typeparam name="T">Message type</typeparam>
        /// <param name="handler">Function handler which will be invoked when this message type is received.</param>
        /// <param name="requireAuthentication">True if the message requires an authenticated connection</param>
        public static void ReplaceHandler<T>(Action<NetworkConnection, T> handler, bool requireAuthentication = true) where T : IMessageBase, new()
        {
            int msgType = MessagePacker.GetId<T>();
            handlers[msgType] = MessagePacker.MessageHandler(handler, requireAuthentication);
        }

        /// <summary>
        /// Replaces a handler for a particular message type.
        /// <para>See also <see cref="RegisterHandler{T}(Action{NetworkConnection, T}, bool)">RegisterHandler(T)(Action(NetworkConnection, T), bool)</see></para>
        /// </summary>
        /// <typeparam name="T">Message type</typeparam>
        /// <param name="handler">Function handler which will be invoked when this message type is received.</param>
        /// <param name="requireAuthentication">True if the message requires an authenticated connection</param>
        public static void ReplaceHandler<T>(Action<T> handler, bool requireAuthentication = true) where T : IMessageBase, new()
        {
            ReplaceHandler((NetworkConnection _, T value) => { handler(value); }, requireAuthentication);
        }

        /// <summary>
        /// Unregisters a network message handler.
>>>>>>> e8798d38
        /// </summary>
        /// <param name="assetId">Custom assetId string.</param>
        /// <param name="spawnHandler">A method to use as a custom spawnhandler on clients.</param>
        /// <param name="unspawnHandler">A method to use as a custom un-spawnhandler on clients.</param>
        public void RegisterSpawnHandler(Guid assetId, SpawnHandlerDelegate spawnHandler, UnSpawnDelegate unspawnHandler)
        {
            if (logger.LogEnabled()) logger.Log("RegisterSpawnHandler asset '" + assetId + "' " + spawnHandler.GetMethodName() + "/" + unspawnHandler.GetMethodName());

            spawnHandlers[assetId] = spawnHandler;
            unspawnHandlers[assetId] = unspawnHandler;
        }

        /// <summary>
        /// Removes a registered spawn handler function that was registered with ClientScene.RegisterHandler().
        /// </summary>
        /// <param name="assetId">The assetId for the handler to be removed for.</param>
        public void UnregisterSpawnHandler(Guid assetId)
        {
            spawnHandlers.Remove(assetId);
            unspawnHandlers.Remove(assetId);
        }

        /// <summary>
        /// This clears the registered spawn prefabs and spawn handler functions for this client.
        /// </summary>
        public void ClearSpawners()
        {
            prefabs.Clear();
            spawnHandlers.Clear();
            unspawnHandlers.Clear();
        }

        #endregion

        void UnSpawn(NetworkIdentity identity)
        {
            Guid assetId = identity.AssetId;

            identity.StopClient();
            if (unspawnHandlers.TryGetValue(assetId, out UnSpawnDelegate handler) && handler != null)
            {
                handler(identity.gameObject);
            }
            else if (identity.sceneId == 0)
            {
                Destroy(identity.gameObject);
            }
            else
            {
                identity.Reset();
                identity.gameObject.SetActive(false);
                spawnableObjects[identity.sceneId] = identity;
            }
        }

        /// <summary>
        /// Destroys all networked objects on the client.
        /// <para>This can be used to clean up when a network connection is closed.</para>
        /// </summary>
        public void DestroyAllClientObjects()
        {
            foreach (NetworkIdentity identity in Spawned.Values)
            {
                if (identity != null && identity.gameObject != null)
                {
                    UnSpawn(identity);
                }
            }
            Spawned.Clear();
        }

        void ApplySpawnPayload(NetworkIdentity identity, SpawnMessage msg)
        {
            if (msg.assetId != Guid.Empty)
                identity.AssetId = msg.assetId;

            if (!identity.gameObject.activeSelf)
            {
                identity.gameObject.SetActive(true);
            }

            // apply local values for VR support
            identity.transform.localPosition = msg.position;
            identity.transform.localRotation = msg.rotation;
            identity.transform.localScale = msg.scale;
            identity.HasAuthority = msg.isOwner;
            identity.NetId = msg.netId;
            identity.Server = hostServer;
            identity.Client = this;

            if (msg.isLocalPlayer)
                InternalAddPlayer(identity);

            // deserialize components if any payload
            // (Count is 0 if there were no components)
            if (msg.payload.Count > 0)
            {
                using (PooledNetworkReader payloadReader = NetworkReaderPool.GetReader(msg.payload))
                {
                    identity.OnDeserializeAllSafely(payloadReader, true);
                }
            }

            Spawned[msg.netId] = identity;

            // objects spawned as part of initial state are started on a second pass
            if (isSpawnFinished)
            {
                identity.NotifyAuthority();
                identity.StartClient();
                CheckForLocalPlayer(identity);
            }
        }

        internal void OnSpawn(SpawnMessage msg)
        {
            if (msg.assetId == Guid.Empty && msg.sceneId == 0)
            {
                throw new InvalidOperationException("OnObjSpawn netId: " + msg.netId + " has invalid asset Id");
            }
            if (logger.LogEnabled()) logger.Log($"Client spawn handler instantiating netId={msg.netId} assetID={msg.assetId} sceneId={msg.sceneId} pos={msg.position}");

            // was the object already spawned?
            NetworkIdentity identity = GetExistingObject(msg.netId);

            if (identity == null)
            {
                identity = msg.sceneId == 0 ? SpawnPrefab(msg) : SpawnSceneObject(msg);
            }

            if (identity == null)
            {
                throw new InvalidOperationException($"Could not spawn assetId={msg.assetId} scene={msg.sceneId} netId={msg.netId}");
            }

            ApplySpawnPayload(identity, msg);
        }

        NetworkIdentity GetExistingObject(uint netid)
        {
            Spawned.TryGetValue(netid, out NetworkIdentity localObject);
            return localObject;
        }

        NetworkIdentity SpawnPrefab(SpawnMessage msg)
        {
            if (GetPrefab(msg.assetId, out GameObject prefab))
            {
                GameObject obj = Object.Instantiate(prefab, msg.position, msg.rotation);
                if (logger.LogEnabled())
                {
                    logger.Log("Client spawn handler instantiating [netId:" + msg.netId + " asset ID:" + msg.assetId + " pos:" + msg.position + " rotation: " + msg.rotation + "]");
                }

                return obj.GetComponent<NetworkIdentity>();
            }
            if (spawnHandlers.TryGetValue(msg.assetId, out SpawnHandlerDelegate handler))
            {
                GameObject obj = handler(msg);
                if (obj == null)
                {
                    logger.LogWarning("Client spawn handler for " + msg.assetId + " returned null");
                    return null;
                }
                return obj.GetComponent<NetworkIdentity>();
            }
            logger.LogError("Failed to spawn server object, did you forget to add it to the NetworkManager? assetId=" + msg.assetId + " netId=" + msg.netId);
            return null;
        }

        NetworkIdentity SpawnSceneObject(SpawnMessage msg)
        {
            NetworkIdentity spawnedId = SpawnSceneObject(msg.sceneId);
            if (spawnedId == null)
            {
                logger.LogError("Spawn scene object not found for " + msg.sceneId.ToString("X") + " SpawnableObjects.Count=" + spawnableObjects.Count);

                // dump the whole spawnable objects dict for easier debugging
                if (logger.LogEnabled())
                {
                    foreach (KeyValuePair<ulong, NetworkIdentity> kvp in spawnableObjects)
                        logger.Log("Spawnable: SceneId=" + kvp.Key + " name=" + kvp.Value.name);
                }
            }

            if (logger.LogEnabled()) logger.Log("Client spawn for [netId:" + msg.netId + "] [sceneId:" + msg.sceneId + "] obj:" + spawnedId);
            return spawnedId;
        }

        NetworkIdentity SpawnSceneObject(ulong sceneId)
        {
            if (spawnableObjects.TryGetValue(sceneId, out NetworkIdentity identity))
            {
                spawnableObjects.Remove(sceneId);
                return identity;
            }
            logger.LogWarning("Could not find scene object with sceneid:" + sceneId.ToString("X"));
            return null;
        }

        internal void OnObjectSpawnStarted(ObjectSpawnStartedMessage _)
        {
            logger.Log("SpawnStarted");

            PrepareToSpawnSceneObjects();
            isSpawnFinished = false;
        }

        internal void OnObjectSpawnFinished(ObjectSpawnFinishedMessage _)
        {
            logger.Log("SpawnFinished");

            // paul: Initialize the objects in the same order as they were initialized
            // in the server.   This is important if spawned objects
            // use data from scene objects
            foreach (NetworkIdentity identity in Spawned.Values.OrderBy(uv => uv.NetId))
            {
                identity.NotifyAuthority();
                identity.StartClient();
                CheckForLocalPlayer(identity);
            }
            isSpawnFinished = true;
        }

        internal void OnObjectHide(ObjectHideMessage msg)
        {
            DestroyObject(msg.netId);
        }

        internal void OnObjectDestroy(ObjectDestroyMessage msg)
        {
            DestroyObject(msg.netId);
        }

        void DestroyObject(uint netId)
        {
            if (logger.LogEnabled()) logger.Log("ClientScene.OnObjDestroy netId:" + netId);

            if (Spawned.TryGetValue(netId, out NetworkIdentity localObject) && localObject != null)
            {
                UnSpawn(localObject);
                Spawned.Remove(netId);
            }
            else
            {
                logger.LogWarning("Did not find target for destroy message for " + netId);
            }
        }

        internal void OnHostClientObjectDestroy(ObjectDestroyMessage msg)
        {
            if (logger.LogEnabled()) logger.Log("ClientScene.OnLocalObjectObjDestroy netId:" + msg.netId);

            Spawned.Remove(msg.netId);
        }

        internal void OnHostClientObjectHide(ObjectHideMessage msg)
        {
            if (logger.LogEnabled()) logger.Log("ClientScene::OnLocalObjectObjHide netId:" + msg.netId);

            if (Spawned.TryGetValue(msg.netId, out NetworkIdentity localObject) && localObject != null)
            {
                localObject.OnSetHostVisibility(false);
            }
        }

        internal void OnHostClientSpawn(SpawnMessage msg)
        {
            if (Spawned.TryGetValue(msg.netId, out NetworkIdentity localObject) && localObject != null)
            {
                if (msg.isLocalPlayer)
                    InternalAddPlayer(localObject);

                localObject.HasAuthority = msg.isOwner;
                localObject.NotifyAuthority();
                localObject.StartClient();
                localObject.OnSetHostVisibility(true);
                CheckForLocalPlayer(localObject);
            }
        }

        internal void OnUpdateVarsMessage(UpdateVarsMessage msg)
        {
            if (logger.LogEnabled()) logger.Log("ClientScene.OnUpdateVarsMessage " + msg.netId);

            if (Spawned.TryGetValue(msg.netId, out NetworkIdentity localObject) && localObject != null)
            {
                using (PooledNetworkReader networkReader = NetworkReaderPool.GetReader(msg.payload))
                    localObject.OnDeserializeAllSafely(networkReader, false);
            }
            else
            {
                logger.LogWarning("Did not find target for sync message for " + msg.netId + " . Note: this can be completely normal because UDP messages may arrive out of order, so this message might have arrived after a Destroy message.");
            }
        }

        internal void OnRpcMessage(RpcMessage msg)
        {
            if (logger.LogEnabled()) logger.Log("ClientScene.OnRPCMessage hash:" + msg.functionHash + " netId:" + msg.netId);

            if (Spawned.TryGetValue(msg.netId, out NetworkIdentity identity))
            {
                using (PooledNetworkReader networkReader = NetworkReaderPool.GetReader(msg.payload))
                    identity.HandleRpc(msg.componentIndex, msg.functionHash, networkReader);
            }
        }

        internal void OnSyncEventMessage(SyncEventMessage msg)
        {
            if (logger.LogEnabled()) logger.Log("ClientScene.OnSyncEventMessage " + msg.netId);

            if (Spawned.TryGetValue(msg.netId, out NetworkIdentity identity))
            {
                using (PooledNetworkReader networkReader = NetworkReaderPool.GetReader(msg.payload))
                    identity.HandleSyncEvent(msg.componentIndex, msg.functionHash, networkReader);
            }
            else
            {
                logger.LogWarning("Did not find target for SyncEvent message for " + msg.netId);
            }
        }

        void CheckForLocalPlayer(NetworkIdentity identity)
        {
            if (identity == LocalPlayer)
            {
                // Set isLocalPlayer to true on this NetworkIdentity and trigger OnStartLocalPlayer in all scripts on the same GO
                identity.ConnectionToServer = Connection;
                identity.StartLocalPlayer();

                if (logger.LogEnabled()) logger.Log("ClientScene.OnOwnerMessage - player=" + identity.name);
            }
        }
    }
}<|MERGE_RESOLUTION|>--- conflicted
+++ resolved
@@ -395,29 +395,6 @@
         }
 
         /// <summary>
-        /// Removes the player from the game.
-        /// </summary>
-        /// <returns>True if succcessful</returns>
-        public bool RemovePlayer()
-        {
-            if (logger.LogEnabled()) logger.Log("ClientScene.RemovePlayer() called with connection [" + Connection + "]");
-
-            if (Connection == null)
-                throw new InvalidOperationException("RemovePlayer() failed. NetworkClient is not connected");
-
-            if (Connection.Identity == null)
-                return false;
-
-            Connection.Send(new RemovePlayerMessage());
-
-            Destroy(Connection.Identity.gameObject);
-
-            Connection.Identity = null;
-
-            return true;
-        }
-
-        /// <summary>
         /// Signal that the client connection is ready to enter the game.
         /// <para>This could be for example when a client enters an ongoing game and has finished loading the current scene. The server should respond to the SYSTEM_READY event with an appropriate handler which instantiates the players object for example.</para>
         /// </summary>
@@ -597,24 +574,13 @@
         /// <summary>
         /// Removes a registered spawn prefab that was setup with ClientScene.RegisterPrefab.
         /// </summary>
-<<<<<<< HEAD
         /// <param name="prefab">The prefab to be removed from registration.</param>
         public void UnregisterPrefab(GameObject prefab)
-=======
-        /// <typeparam name="T">Message type</typeparam>
-        /// <param name="handler">Function handler which will be invoked when this message type is received.</param>
-        /// <param name="requireAuthentication">True if the message requires an authenticated connection</param>
-        public static void RegisterHandler<T>(Action<NetworkConnection, T> handler, bool requireAuthentication = true) where T : IMessageBase, new()
->>>>>>> e8798d38
         {
             NetworkIdentity identity = prefab.GetComponent<NetworkIdentity>();
             if (identity == null)
             {
-<<<<<<< HEAD
                 throw new InvalidOperationException("Could not unregister '" + prefab.name + "' since it contains no NetworkIdentity component");
-=======
-                logger.LogWarning($"NetworkClient.RegisterHandler replacing handler for {typeof(T).FullName}, id={msgType}. If replacement is intentional, use ReplaceHandler instead to avoid this warning.");
->>>>>>> e8798d38
             }
             spawnHandlers.Remove(identity.AssetId);
             unspawnHandlers.Remove(identity.AssetId);
@@ -628,53 +594,17 @@
         /// This is an advanced spawning function that registers a custom assetId with the UNET spawning system.
         /// <para>This can be used to register custom spawning methods for an assetId - instead of the usual method of registering spawning methods for a prefab. This should be used when no prefab exists for the spawned objects - such as when they are constructed dynamically at runtime from configuration data.</para>
         /// </summary>
-<<<<<<< HEAD
         /// <param name="assetId">Custom assetId string.</param>
         /// <param name="spawnHandler">A method to use as a custom spawnhandler on clients.</param>
         /// <param name="unspawnHandler">A method to use as a custom un-spawnhandler on clients.</param>
         public void RegisterSpawnHandler(Guid assetId, SpawnDelegate spawnHandler, UnSpawnDelegate unspawnHandler)
-=======
-        /// <typeparam name="T">Message type</typeparam>
-        /// <param name="handler">Function handler which will be invoked when this message type is received.</param>
-        /// <param name="requireAuthentication">True if the message requires an authenticated connection</param>
-        public static void RegisterHandler<T>(Action<T> handler, bool requireAuthentication = true) where T : IMessageBase, new()
->>>>>>> e8798d38
         {
             RegisterSpawnHandler(assetId, msg => spawnHandler(msg.position, msg.assetId), unspawnHandler);
         }
 
         /// <summary>
-<<<<<<< HEAD
         /// This is an advanced spawning function that registers a custom assetId with the UNET spawning system.
         /// <para>This can be used to register custom spawning methods for an assetId - instead of the usual method of registering spawning methods for a prefab. This should be used when no prefab exists for the spawned objects - such as when they are constructed dynamically at runtime from configuration data.</para>
-=======
-        /// Replaces a handler for a particular message type.
-        /// <para>See also <see cref="RegisterHandler{T}(Action{NetworkConnection, T}, bool)">RegisterHandler(T)(Action(NetworkConnection, T), bool)</see></para>
-        /// </summary>
-        /// <typeparam name="T">Message type</typeparam>
-        /// <param name="handler">Function handler which will be invoked when this message type is received.</param>
-        /// <param name="requireAuthentication">True if the message requires an authenticated connection</param>
-        public static void ReplaceHandler<T>(Action<NetworkConnection, T> handler, bool requireAuthentication = true) where T : IMessageBase, new()
-        {
-            int msgType = MessagePacker.GetId<T>();
-            handlers[msgType] = MessagePacker.MessageHandler(handler, requireAuthentication);
-        }
-
-        /// <summary>
-        /// Replaces a handler for a particular message type.
-        /// <para>See also <see cref="RegisterHandler{T}(Action{NetworkConnection, T}, bool)">RegisterHandler(T)(Action(NetworkConnection, T), bool)</see></para>
-        /// </summary>
-        /// <typeparam name="T">Message type</typeparam>
-        /// <param name="handler">Function handler which will be invoked when this message type is received.</param>
-        /// <param name="requireAuthentication">True if the message requires an authenticated connection</param>
-        public static void ReplaceHandler<T>(Action<T> handler, bool requireAuthentication = true) where T : IMessageBase, new()
-        {
-            ReplaceHandler((NetworkConnection _, T value) => { handler(value); }, requireAuthentication);
-        }
-
-        /// <summary>
-        /// Unregisters a network message handler.
->>>>>>> e8798d38
         /// </summary>
         /// <param name="assetId">Custom assetId string.</param>
         /// <param name="spawnHandler">A method to use as a custom spawnhandler on clients.</param>
