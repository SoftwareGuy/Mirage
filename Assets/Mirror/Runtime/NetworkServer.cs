--- conflicted
+++ resolved
@@ -309,42 +309,8 @@
         {
             if (logger.LogEnabled()) logger.Log("Server.SendToObservers id:" + typeof(T));
 
-<<<<<<< HEAD
             if (identity.observers.Count > 0)
                 NetworkConnection.Send(identity.observers, msg, channelId);
-=======
-            if (identity == null || identity.observers == null || identity.observers.Count == 0)
-                return;
-
-            using (PooledNetworkWriter writer = NetworkWriterPool.GetWriter())
-            {
-                // pack message into byte[] once
-                MessagePacker.Pack(msg, writer);
-                ArraySegment<byte> segment = writer.ToArraySegment();
-
-                // filter and then send to all internet connections at once
-                // -> makes code more complicated, but is HIGHLY worth it to
-                //    avoid allocations, allow for multicast, etc.
-                connectionIdsCache.Clear();
-                foreach (KeyValuePair<int, NetworkConnection> kvp in identity.observers)
-                {
-                    // use local connection directly because it doesn't send via transport
-                    if (kvp.Value is ULocalConnectionToClient)
-                        kvp.Value.Send(segment);
-                    // gather all internet connections
-                    else
-                        connectionIdsCache.Add(kvp.Key);
-                }
-
-                // send to all internet connections at once
-                if (connectionIdsCache.Count > 0)
-                {
-                    NetworkConnectionToClient.Send(connectionIdsCache, segment, channelId);
-                }
-
-                NetworkDiagnostics.OnSend(msg, channelId, segment.Count, identity.observers.Count);
-            }
->>>>>>> 783c6d21
         }
 
         /// <summary>
@@ -358,67 +324,7 @@
         public void SendToAll<T>(T msg, int channelId = Channels.DefaultReliable) where T : IMessageBase
         {
             if (logger.LogEnabled()) logger.Log("Server.SendToAll id:" + typeof(T));
-<<<<<<< HEAD
             NetworkConnection.Send(connections, msg, channelId);
-=======
-
-            using (PooledNetworkWriter writer = NetworkWriterPool.GetWriter())
-            {
-                // pack message only once
-                MessagePacker.Pack(msg, writer);
-                ArraySegment<byte> segment = writer.ToArraySegment();
-
-                // filter and then send to all internet connections at once
-                // -> makes code more complicated, but is HIGHLY worth it to
-                //    avoid allocations, allow for multicast, etc.
-                connectionIdsCache.Clear();
-                bool result = true;
-                int count = 0;
-                foreach (KeyValuePair<int, NetworkConnectionToClient> kvp in connections)
-                {
-                    if (sendToReadyOnly && !kvp.Value.isReady)
-                        continue;
-
-                    count++;
-
-                    // use local connection directly because it doesn't send via transport
-                    if (kvp.Value is ULocalConnectionToClient)
-                        result &= kvp.Value.Send(segment);
-                    // gather all internet connections
-                    else
-                        connectionIdsCache.Add(kvp.Key);
-                }
-
-                // send to all internet connections at once
-                if (connectionIdsCache.Count > 0)
-                {
-                    result &= NetworkConnectionToClient.Send(connectionIdsCache, segment, channelId);
-                }
-
-                NetworkDiagnostics.OnSend(msg, channelId, segment.Count, count);
-
-                return result;
-            }
-        }
-
-        /// <summary>
-        /// Send a message to only clients which are ready.
-        /// <para>See <see cref="NetworkConnection.isReady">NetworkConnection.isReady</see></para>
-        /// </summary>
-        /// <typeparam name="T">Message type.</typeparam>
-        /// <param name="msg">Message</param>
-        /// <param name="channelId">Transport channel to use</param>
-        /// <returns></returns>
-        public static bool SendToReady<T>(T msg, int channelId = Channels.DefaultReliable) where T : IMessageBase
-        {
-            if (!active)
-            {
-                logger.LogWarning("Can not send using NetworkServer.SendToReady<T>(T msg) because NetworkServer is not active");
-                return false;
-            }
-
-            return SendToAll(msg, channelId, true);
->>>>>>> 783c6d21
         }
 
         /// <summary>
@@ -434,7 +340,6 @@
         {
             if (logger.LogEnabled()) logger.Log("Server.SendToReady msgType:" + typeof(T));
 
-<<<<<<< HEAD
             connectionsCache.Clear();
 
             foreach (INetworkConnection connection in identity.observers)
@@ -443,54 +348,10 @@
                 if ((!isOwner || includeOwner) && connection.IsReady)
                 {
                     connectionsCache.Add(connection);
-=======
-            if (identity == null || identity.observers == null || identity.observers.Count == 0)
-                return false;
-
-            using (PooledNetworkWriter writer = NetworkWriterPool.GetWriter())
-            {
-                // pack message only once
-                MessagePacker.Pack(msg, writer);
-                ArraySegment<byte> segment = writer.ToArraySegment();
-
-                // filter and then send to all internet connections at once
-                // -> makes code more complicated, but is HIGHLY worth it to
-                //    avoid allocations, allow for multicast, etc.
-                connectionIdsCache.Clear();
-                bool result = true;
-                int count = 0;
-                foreach (KeyValuePair<int, NetworkConnection> kvp in identity.observers)
-                {
-                    bool isOwner = kvp.Value == identity.connectionToClient;
-                    if ((!isOwner || includeOwner) && kvp.Value.isReady)
-                    {
-                        count++;
-
-                        // use local connection directly because it doesn't send via transport
-                        if (kvp.Value is ULocalConnectionToClient)
-                            result &= kvp.Value.Send(segment);
-                        // gather all internet connections
-                        else
-                            connectionIdsCache.Add(kvp.Key);
-                    }
                 }
-
-                // send to all internet connections at once
-                if (connectionIdsCache.Count > 0)
-                {
-                    result &= NetworkConnectionToClient.Send(connectionIdsCache, segment, channelId);
->>>>>>> 783c6d21
-                }
-
-                NetworkDiagnostics.OnSend(msg, channelId, segment.Count, count);
-
-                return result;
-            }
-<<<<<<< HEAD
+            }
 
             NetworkConnection.Send(connectionsCache, msg, channelId);
-=======
->>>>>>> 783c6d21
         }
 
         /// <summary>
@@ -509,12 +370,7 @@
         // The user should never need to pump the update loop manually
         internal void Update()
         {
-<<<<<<< HEAD
             if (!Active)
-=======
-            // dont need to update server if not active
-            if (!active)
->>>>>>> 783c6d21
                 return;
 
             // update all server objects
@@ -829,12 +685,7 @@
             NetworkIdentity identity = go.GetComponent<NetworkIdentity>();
             if (identity == null)
             {
-<<<<<<< HEAD
-                throw new InvalidOperationException("Gameobject does not have NetworkIdentity " + go);
-=======
-                logger.LogError($"GameObject {go.name} doesn't have NetworkIdentity.");
-                return false;
->>>>>>> 783c6d21
+                throw new InvalidOperationException($"Gameobject {go.name} doesn't have NetworkIdentity.");
             }
             return identity;
         }
