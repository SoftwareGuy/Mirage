using System;
using System.Collections.Generic;
using UnityEngine;

namespace Mirror.RemoteCalls
{
    /// <summary>
    /// Delegate for ServerRpc functions.
    /// </summary>
    /// <param name="obj"></param>
    /// <param name="reader"></param>
    public delegate void CmdDelegate(NetworkBehaviour obj, NetworkReader reader, INetworkConnection senderConnection);

    class Invoker
    {
        public Type invokeClass;
        public MirrorInvokeType invokeType;
        public CmdDelegate invokeFunction;
        public bool cmdRequireAuthority;

        public bool AreEqual(Type invokeClass, MirrorInvokeType invokeType, CmdDelegate invokeFunction)
        {
            return (this.invokeClass == invokeClass &&
                    this.invokeType == invokeType &&
                    this.invokeFunction == invokeFunction);
        }
    }

    public struct ServerRpcInfo
    {
        public bool requireAuthority;
    }

    /// <summary>
    /// Used to help manage remote calls for NetworkBehaviours
    /// </summary>
    public static class RemoteCallHelper
    {
        static readonly ILogger logger = LogFactory.GetLogger(typeof(RemoteCallHelper));

        static readonly Dictionary<int, Invoker> cmdHandlerDelegates = new Dictionary<int, Invoker>();

        /// <summary>
        /// Creates hash from Type and method name
        /// </summary>
        /// <param name="invokeClass"></param>
        /// <param name="methodName"></param>
        /// <returns></returns>
        internal static int GetMethodHash(Type invokeClass, string methodName)
        {
            // (invokeClass + ":" + cmdName).GetStableHashCode() would cause allocations.
            // so hash1 + hash2 is better.
            unchecked
            {
                int hash = invokeClass.FullName.GetStableHashCode();
                return hash * 503 + methodName.GetStableHashCode();
            }
        }


        /// <summary>
<<<<<<< HEAD
        /// helper function register a ServerRpc/Rpc/SyncEvent delegate
=======
        /// helper function register a Command/Rpc delegate
>>>>>>> 63c7fd62
        /// </summary>
        /// <param name="invokeClass"></param>
        /// <param name="cmdName"></param>
        /// <param name="invokerType"></param>
        /// <param name="func"></param>
        /// <param name="cmdRequireAuthority"></param>
        /// <returns>remote function hash</returns>
        internal static int RegisterDelegate(Type invokeClass, string cmdName, MirrorInvokeType invokerType, CmdDelegate func, bool cmdRequireAuthority = true)
        {
            // type+func so Inventory.RpcUse != Equipment.RpcUse
            int cmdHash = GetMethodHash(invokeClass, cmdName);

            if (CheckIfDeligateExists(invokeClass, invokerType, func, cmdHash))
                return cmdHash;

            var invoker = new Invoker
            {
                invokeType = invokerType,
                invokeClass = invokeClass,
                invokeFunction = func,
                cmdRequireAuthority = cmdRequireAuthority,
            };

            cmdHandlerDelegates[cmdHash] = invoker;

            if (logger.LogEnabled())
            {
                string requireAuthorityMessage = invokerType == MirrorInvokeType.ServerRpc ? $" RequireAuthority:{cmdRequireAuthority}" : "";
                logger.Log($"RegisterDelegate hash: {cmdHash} invokerType: {invokerType} method: {func.GetMethodName()}{requireAuthorityMessage}");
            }

            return cmdHash;
        }

        static bool CheckIfDeligateExists(Type invokeClass, MirrorInvokeType invokerType, CmdDelegate func, int cmdHash)
        {
            if (cmdHandlerDelegates.ContainsKey(cmdHash))
            {
                // something already registered this hash
                Invoker oldInvoker = cmdHandlerDelegates[cmdHash];
                if (oldInvoker.AreEqual(invokeClass, invokerType, func))
                {
                    // it's all right,  it was the same function
                    return true;
                }

                logger.LogError($"Function {oldInvoker.invokeClass}.{oldInvoker.invokeFunction.GetMethodName()} and {invokeClass}.{func.GetMethodName()} have the same hash.  Please rename one of them");
            }

            return false;
        }

        public static void RegisterServerRpcDelegate(Type invokeClass, string cmdName, CmdDelegate func, bool requireAuthority)
        {
            RegisterDelegate(invokeClass, cmdName, MirrorInvokeType.ServerRpc, func, requireAuthority);
        }

        public static void RegisterRpcDelegate(Type invokeClass, string rpcName, CmdDelegate func)
        {
            RegisterDelegate(invokeClass, rpcName, MirrorInvokeType.ClientRpc, func);
        }

        // we need a way to clean up delegates after tests
        [System.Obsolete("Removing all delegates will cause problems with other tests as their hashs can not be re-added without reloading scripts", true)]
        internal static void ClearDelegates()
        {
            cmdHandlerDelegates.Clear();
        }

        /// <summary>
        /// We need this in order to clean up tests
        /// </summary>
        internal static void RemoveDelegate(int hash)
        {
            cmdHandlerDelegates.Remove(hash);
        }

        static bool GetInvokerForHash(int cmdHash, MirrorInvokeType invokeType, out Invoker invoker)
        {
            if (cmdHandlerDelegates.TryGetValue(cmdHash, out invoker) && invoker != null && invoker.invokeType == invokeType)
            {
                return true;
            }

            // debug message if not found, or null, or mismatched type
            // (no need to throw an error, an attacker might just be trying to
            //  call an cmd with an rpc's hash)
            if (logger.LogEnabled()) logger.Log("GetInvokerForHash hash:" + cmdHash + " not found");

            return false;
        }

<<<<<<< HEAD
        // InvokeCmd/Rpc/SyncEventDelegate can all use the same function here
        internal static bool InvokeHandlerDelegate(int cmdHash, MirrorInvokeType invokeType, NetworkReader reader, NetworkBehaviour invokingType, INetworkConnection senderConnection = null)
=======
        // InvokeCmd/Rpc Delegate can all use the same function here
        internal static bool InvokeHandlerDelegate(int cmdHash, MirrorInvokeType invokeType, NetworkReader reader, NetworkBehaviour invokingType, NetworkConnectionToClient senderConnection = null)
>>>>>>> 63c7fd62
        {
            if (GetInvokerForHash(cmdHash, invokeType, out Invoker invoker) && invoker.invokeClass.IsInstanceOfType(invokingType))
            {
                invoker.invokeFunction(invokingType, reader, senderConnection);

                return true;
            }
            return false;
        }

        internal static ServerRpcInfo GetServerRpcInfo(int cmdHash, NetworkBehaviour invokingType)
        {
            if (GetInvokerForHash(cmdHash, MirrorInvokeType.ServerRpc, out Invoker invoker) && invoker.invokeClass.IsInstanceOfType(invokingType))
            {
                return new ServerRpcInfo
                {
                    requireAuthority = invoker.cmdRequireAuthority
                };
            }
            return default;
        }

        /// <summary>
        /// Gets the handler function for a given hash
        /// Can be used by profilers and debuggers
        /// </summary>
        /// <param name="cmdHash">rpc function hash</param>
        /// <returns>The function delegate that will handle the ServerRpc</returns>
        public static CmdDelegate GetDelegate(int cmdHash)
        {
            if (cmdHandlerDelegates.TryGetValue(cmdHash, out Invoker invoker))
            {
                return invoker.invokeFunction;
            }
            return null;
        }
    }
}
<|MERGE_RESOLUTION|>--- conflicted
+++ resolved
@@ -59,11 +59,7 @@
 
 
         /// <summary>
-<<<<<<< HEAD
-        /// helper function register a ServerRpc/Rpc/SyncEvent delegate
-=======
-        /// helper function register a Command/Rpc delegate
->>>>>>> 63c7fd62
+        /// helper function register a ServerRpc/Rpc delegate
         /// </summary>
         /// <param name="invokeClass"></param>
         /// <param name="cmdName"></param>
@@ -156,13 +152,8 @@
             return false;
         }
 
-<<<<<<< HEAD
-        // InvokeCmd/Rpc/SyncEventDelegate can all use the same function here
+        // InvokeCmd/Rpc can all use the same function here
         internal static bool InvokeHandlerDelegate(int cmdHash, MirrorInvokeType invokeType, NetworkReader reader, NetworkBehaviour invokingType, INetworkConnection senderConnection = null)
-=======
-        // InvokeCmd/Rpc Delegate can all use the same function here
-        internal static bool InvokeHandlerDelegate(int cmdHash, MirrorInvokeType invokeType, NetworkReader reader, NetworkBehaviour invokingType, NetworkConnectionToClient senderConnection = null)
->>>>>>> 63c7fd62
         {
             if (GetInvokerForHash(cmdHash, invokeType, out Invoker invoker) && invoker.invokeClass.IsInstanceOfType(invokingType))
             {
