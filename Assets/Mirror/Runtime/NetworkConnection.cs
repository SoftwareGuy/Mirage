--- conflicted
+++ resolved
@@ -182,43 +182,6 @@
         }
 
         /// <summary>
-<<<<<<< HEAD
-=======
-        /// Obsolete: Use NetworkClient/NetworkServer.RegisterHandler{T} instead
-        /// </summary>
-        [EditorBrowsable(EditorBrowsableState.Never), Obsolete("Use NetworkClient/NetworkServer.RegisterHandler<T> instead")]
-        public void RegisterHandler(short msgType, NetworkMessageDelegate handler)
-        {
-            if (messageHandlers.ContainsKey(msgType))
-            {
-                if (LogFilter.Debug) Debug.Log("NetworkConnection.RegisterHandler replacing " + msgType);
-            }
-            messageHandlers[msgType] = handler;
-        }
-
-        /// <summary>
-        /// Obsolete: Use <see cref="NetworkClient.UnregisterHandler{T}"/> and <see cref="NetworkServer.UnregisterHandler{T}"/> instead
-        /// </summary>
-        [EditorBrowsable(EditorBrowsableState.Never), Obsolete("Use NetworkClient/NetworkServer.UnregisterHandler<T> instead")]
-        public void UnregisterHandler(short msgType)
-        {
-            messageHandlers.Remove(msgType);
-        }
-
-        /// <summary>
-        /// Obsolete: use <see cref="Send{T}(T, int)"/> instead
-        /// </summary>
-        [EditorBrowsable(EditorBrowsableState.Never), Obsolete("use Send<T> instead")]
-        public virtual bool Send(int msgType, MessageBase msg, int channelId = Channels.DefaultReliable)
-        {
-            // pack message and send
-            byte[] message = MessagePacker.PackMessage(msgType, msg);
-            return Send(new ArraySegment<byte>(message), channelId);
-        }
-
-
-        /// <summary>
->>>>>>> 32c75fe1
         /// This sends a network message with a message ID on the connection. This message is sent on channel zero, which by default is the reliable channel.
         /// </summary>
         /// <typeparam name="T">The message type to unregister.</typeparam>
@@ -227,12 +190,6 @@
         /// <returns></returns>
         public virtual bool Send<T>(T msg, int channelId = Channels.DefaultReliable) where T : IMessageBase
         {
-<<<<<<< HEAD
-            // pack message and send
-            NetworkWriter writer = NetworkWriterPool.GetWriter();
-            MessagePacker.Pack(msg, writer);
-            bool result = SendBytes(writer.ToArray(), channelId);
-=======
             NetworkWriter writer = NetworkWriterPool.GetWriter();
 
             // pack message and send allocation free
@@ -240,7 +197,6 @@
             NetworkDiagnostics.OnSend(msg, channelId, writer.Position, 1);
             bool result = Send(writer.ToArraySegment(), channelId);
 
->>>>>>> 32c75fe1
             NetworkWriterPool.Recycle(writer);
             return result;
         }
@@ -252,13 +208,7 @@
         // => it's important to log errors, so the user knows what went wrong.
         static bool ValidatePacketSize(ArraySegment<byte> segment, int channelId)
         {
-<<<<<<< HEAD
-            if (logNetworkMessages) Debug.Log("ConnectionSend con:" + connectionId + " bytes:" + BitConverter.ToString(bytes ));
-
-            if (bytes.Length > Transport.activeTransport.GetMaxPacketSize(channelId))
-=======
             if (segment.Count > Transport.activeTransport.GetMaxPacketSize(channelId))
->>>>>>> 32c75fe1
             {
                 Debug.LogError("NetworkConnection.ValidatePacketSize: cannot send packet larger than " + Transport.activeTransport.GetMaxPacketSize(channelId) + " bytes");
                 return false;
@@ -348,20 +298,7 @@
             visList.Clear();
         }
 
-<<<<<<< HEAD
-        internal bool InvokeHandler(int msgType, NetworkReader reader)
-=======
-        /// <summary>
-        /// Obsolete: Use <see cref="InvokeHandler{T}(T)"/> instead
-        /// </summary>
-        [EditorBrowsable(EditorBrowsableState.Never), Obsolete("Use InvokeHandler<T> instead")]
-        public bool InvokeHandlerNoData(int msgType)
-        {
-            return InvokeHandler(msgType, null, -1);
-        }
-
         internal bool InvokeHandler(int msgType, NetworkReader reader, int channelId)
->>>>>>> 32c75fe1
         {
             if (messageHandlers.TryGetValue(msgType, out NetworkMessageDelegate msgDelegate))
             {
