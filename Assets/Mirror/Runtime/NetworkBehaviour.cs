--- conflicted
+++ resolved
@@ -811,13 +811,6 @@
             return false;
         }
 
-<<<<<<< HEAD
-=======
-        // Deprecated 11/21/2019
-        [EditorBrowsable(EditorBrowsableState.Never), Obsolete("Rename to OnSetHostVisibility instead.")]
-        public virtual void OnSetLocalVisibility(bool visible) { }
-
->>>>>>> 01b2ed9d
         /// <summary>
         /// Callback used by the visibility system for objects on a host.
         /// <para>Objects on a host (with a local client) cannot be disabled or destroyed when they are not visibile to the local client. So this function is called to allow custom code to hide these objects. A typical implementation will disable renderer components on the object. This is only called on local clients on a host.</para>
