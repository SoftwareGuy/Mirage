--- conflicted
+++ resolved
@@ -7,11 +7,7 @@
 namespace Mirror
 {
     [EditorBrowsable(EditorBrowsableState.Never)]
-<<<<<<< HEAD
-    public abstract class SyncIDictionary<TKey, TValue> : IDictionary<TKey, TValue>, ISyncObject
-=======
-    public abstract class SyncIDictionary<TKey, TValue> : IDictionary<TKey, TValue>, SyncObject, IReadOnlyDictionary<TKey, TValue>
->>>>>>> d9442911
+    public abstract class SyncIDictionary<TKey, TValue> : IDictionary<TKey, TValue>, ISyncObject, IReadOnlyDictionary<TKey, TValue>
     {
         protected readonly IDictionary<TKey, TValue> objects;
 
