--- conflicted
+++ resolved
@@ -1637,14 +1637,8 @@
       m_Calls: []
   spawnPrefabs:
   - {fileID: 1916082411674582, guid: 6f43bf5488a7443d19ab2a83c6b91f35, type: 3}
-<<<<<<< HEAD
-  - {fileID: 5890560936853567077, guid: b7dd46dbf38c643f09e206f9fa4be008, type: 3}
-  Transport: {fileID: 0}
---- !u!114 &1282001524
-=======
   Transport: {fileID: 1282001524}
 --- !u!114 &1282001523
->>>>>>> 81060071
 MonoBehaviour:
   m_ObjectHideFlags: 0
   m_CorrespondingSourceObject: {fileID: 0}
@@ -1680,9 +1674,6 @@
       m_Calls: []
   authenticator: {fileID: 0}
   Listening: 1
-<<<<<<< HEAD
-  transport: {fileID: 0}
-=======
   transport: {fileID: 1282001524}
 --- !u!114 &1282001524
 MonoBehaviour:
@@ -1697,7 +1688,6 @@
   m_Name: 
   m_EditorClassIdentifier: 
   Port: 7777
->>>>>>> 81060071
 --- !u!1 &1458789072
 GameObject:
   m_ObjectHideFlags: 0
